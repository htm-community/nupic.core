--- conflicted
+++ resolved
@@ -111,12 +111,8 @@
  * Eigen
  * PyBind11
  * gtest
-<<<<<<< HEAD
  * cereal
- * mnist data (optional)
-=======
  * mnist test data 
->>>>>>> 7f6b1ad2
  * numpy
  * pytest
  
