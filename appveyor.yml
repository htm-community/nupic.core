--- conflicted
+++ resolved
@@ -208,13 +208,6 @@
   - mkdir %ARTIFACTS_DIR%
   - cd %NUPIC_CORE%\build\release\bin
   - py_region_test.exe
-<<<<<<< HEAD
-=======
-  - connections_performance_test.exe
-  - cpp_region_test.exe
-  - helloregion.exe
-  - hello_sp_tp.exe
->>>>>>> 399e5aab
   - unit_tests.exe --gtest_output=xml:%ARTIFACTS_DIR%\unit_tests_report.xml
 
   # Run python tests
