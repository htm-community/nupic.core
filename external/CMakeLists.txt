--- conflicted
+++ resolved
@@ -62,11 +62,6 @@
 
 include(YamlCppLib)
 
-<<<<<<< HEAD
-if(${NEEDS_BOOST})
-    include(Boost)
-endif()
-=======
 ##################################################
 #  BOOST
 #  Boost must be pre-installed if it is needed.
@@ -100,6 +95,3 @@
 # Add vendored prebuilt library include paths.
 list(APPEND EXTERNAL_INCLUDE_DIRS
      "${PROJECT_SOURCE_DIR}/common/include")
->>>>>>> 882002bc
-
-
