# ------------------------------------------------------------------------------
# HTM Community Edition of NuPIC
# Copyright (C) 2018-2019, David McDougall
#
# This program is free software: you can redistribute it and/or modify it under
# the terms of the GNU Affero Public License version 3 as published by the Free
# Software Foundation.
#
# This program is distributed in the hope that it will be useful, but WITHOUT
# ANY WARRANTY; without even the implied warranty of MERCHANTABILITY or FITNESS
# FOR A PARTICULAR PURPOSE. See the GNU Affero Public License for more details.
#
# You should have received a copy of the GNU Affero Public License along with
# this program.  If not, see http://www.gnu.org/licenses.
# ------------------------------------------------------------------------------
""" An MNIST classifier using Spatial Pooler."""

import argparse
import random
import numpy as np
import os
import sys

from htm.bindings.algorithms import SpatialPooler, Classifier
from htm.bindings.sdr import SDR, Metrics


def load_mnist(path):
    """See: http://yann.lecun.com/exdb/mnist/ for MNIST download and binary file format spec."""
    def int32(b):
        i = 0
        for char in b:
            i *= 256
            # i += ord(char)    # python2
            i += char
        return i

    def load_labels(file_name):
        with open(file_name, 'rb') as f:
            raw = f.read()
            assert(int32(raw[0:4]) == 2049)  # Magic number
            labels = []
            for char in raw[8:]:
                # labels.append(ord(char))      # python2
                labels.append(char)
        return labels

    def load_images(file_name):
        with open(file_name, 'rb') as f:
            raw = f.read()
            assert(int32(raw[0:4]) == 2051)    # Magic number
            num_imgs   = int32(raw[4:8])
            rows       = int32(raw[8:12])
            cols       = int32(raw[12:16])
            assert(rows == 28)
            assert(cols == 28)
            img_size   = rows*cols
            data_start = 4*4
            imgs = []
            for img_index in range(num_imgs):
                vec = raw[data_start + img_index*img_size : data_start + (img_index+1)*img_size]
                # vec = [ord(c) for c in vec]   # python2
                vec = list(vec)
                vec = np.array(vec, dtype=np.uint8)
                vec = np.reshape(vec, (rows, cols))
                imgs.append(vec)
            assert(len(raw) == data_start + img_size * num_imgs)   # All data should be used.
        return imgs

    train_labels = load_labels(os.path.join(path, 'train-labels-idx1-ubyte'))
    train_images = load_images(os.path.join(path, 'train-images-idx3-ubyte'))
    test_labels  = load_labels(os.path.join(path, 't10k-labels-idx1-ubyte'))
    test_images  = load_images(os.path.join(path, 't10k-images-idx3-ubyte'))

    return train_labels, train_images, test_labels, test_images

<<<<<<< HEAD
# these parameters can be improved using parameter optimization, 
# see py/htm/optimization/ae.py
# For more explanation of relations between the parameters, see 
# src/examples/mnist/MNIST_CPP.cpp
# Note: 
# Some of these default parameters are commented out, 
# that is to tell the parameter optimization we want to fix those values
# (eg. for they are dependent variables (like boostStrength & dutyCyclePeriod), 
# should be const (synPermConnected), 
# or we don't want to optimize those (columnDimensions)). Overall this reduces
# there hyper-parameter search space, which leads to faster search and possibly
# better values obtained. 
# Note: 
# TODO: The experiment should do a proper split to train/eval/test datasets. 
# Currently we are using the out of sample test data in the hyperparameter search, 
# so we are essentially overfitting! 
default_parameters = {
    'potentialRadius': 7,
    'boostStrength': 7.0,
#    'columnDimensions': 28*28*8,
#    'dutyCyclePeriod': 1402,
=======
# These parameters can be improved using parameter optimization,
# see py/htm/optimization/ae.py
# For more explanation of relations between the parameters, see 
# src/examples/mnist/MNIST_CPP.cpp 
default_parameters = {
    'potentialRadius': 7,
    'boostStrength': 7.0,
    'columnDimensions': (28*28*8, 1),
    'dutyCyclePeriod': 1402,
>>>>>>> 13446b01
    'localAreaDensity': 0.1,
    'minPctOverlapDutyCycle': 0.2,
    'potentialPct': 0.1,
    'stimulusThreshold': 6,
    'synPermActiveInc': 0.14,
<<<<<<< HEAD
#    'synPermConnected': 0.5,
=======
    'synPermConnected': 0.5,
>>>>>>> 13446b01
    'synPermInactiveDec': 0.02
}


def main(parameters=default_parameters, argv=None, verbose=True):
    parser = argparse.ArgumentParser()
    parser.add_argument('--data_dir', type=str,
        default = os.path.join( os.path.dirname(__file__), '..', '..', '..', 'build', 'ThirdParty', 'mnist_data', 'mnist-src'))
    args = parser.parse_args(args = argv)

    # Load data.
    train_labels, train_images, test_labels, test_images = load_mnist(args.data_dir)
    training_data = list(zip(train_images, train_labels))
    test_data     = list(zip(test_images, test_labels))
    random.shuffle(training_data)
    random.shuffle(test_data)

    # Setup the AI.
    enc = SDR((train_images[0].shape))
    sp = SpatialPooler(
        inputDimensions            = enc.dimensions,
<<<<<<< HEAD
        columnDimensions           = (28*28*16, 1), # (parameters['columnDimensions'], 1), #changed to match dimensionality of the encoder
=======
        columnDimensions           = parameters['columnDimensions'],
>>>>>>> 13446b01
        potentialRadius            = parameters['potentialRadius'],
        potentialPct               = parameters['potentialPct'],
        globalInhibition           = True,
        localAreaDensity           = parameters['localAreaDensity'],
<<<<<<< HEAD
        stimulusThreshold          = int(round(parameters['stimulusThreshold'])), #param is requested to be an integer, but param optimization might find fractional value, so round it
=======
        stimulusThreshold          = int(round(parameters['stimulusThreshold'])),
>>>>>>> 13446b01
        synPermInactiveDec         = parameters['synPermInactiveDec'],
        synPermActiveInc           = parameters['synPermActiveInc'],
        synPermConnected           = 0.5, # parameters['synPermConnected'],
        minPctOverlapDutyCycle     = parameters['minPctOverlapDutyCycle'],
        dutyCyclePeriod            = 1402, # int(round(parameters['dutyCyclePeriod'])),
        boostStrength              = parameters['boostStrength'],
        seed                       = 0, # this is important, 0="random" seed which changes on each invocation
        spVerbosity                = 99,
        wrapAround                 = True)
    columns = SDR( sp.getColumnDimensions() )
    columns_stats = Metrics( columns, 99999999 )
    sdrc = Classifier()

    # Training Loop
    for i in range(len(train_images)):
        img, lbl = random.choice(training_data)
        enc.dense = img >= np.mean(img) # Convert greyscale image to binary.
        sp.compute( enc, True, columns )
        sdrc.learn( columns, lbl )

    print(str(sp))
    print(str(columns_stats))

    # Testing Loop
    score = 0
    for img, lbl in test_data:
        enc.dense = img >= np.mean(img) # Convert greyscale image to binary.
        sp.compute( enc, False, columns )
        if lbl == np.argmax( sdrc.infer( columns ) ):
            score += 1
    score = score / len(test_data)

<<<<<<< HEAD
    score = score / len(test_data)

    assert score >= 0.901, "MNIST: score should be better than 90.1%, which is baseline for RAW image classification!"
    print('Score:', 100 * score, '%')
    return score
=======
    print('Score:', 100 * score, '%')
    return score < 0.95
>>>>>>> 13446b01


if __name__ == '__main__':
    sys.exit( main() )<|MERGE_RESOLUTION|>--- conflicted
+++ resolved
@@ -74,8 +74,7 @@
 
     return train_labels, train_images, test_labels, test_images
 
-<<<<<<< HEAD
-# these parameters can be improved using parameter optimization, 
+# These parameters can be improved using parameter optimization,
 # see py/htm/optimization/ae.py
 # For more explanation of relations between the parameters, see 
 # src/examples/mnist/MNIST_CPP.cpp
@@ -96,27 +95,12 @@
     'boostStrength': 7.0,
 #    'columnDimensions': 28*28*8,
 #    'dutyCyclePeriod': 1402,
-=======
-# These parameters can be improved using parameter optimization,
-# see py/htm/optimization/ae.py
-# For more explanation of relations between the parameters, see 
-# src/examples/mnist/MNIST_CPP.cpp 
-default_parameters = {
-    'potentialRadius': 7,
-    'boostStrength': 7.0,
-    'columnDimensions': (28*28*8, 1),
-    'dutyCyclePeriod': 1402,
->>>>>>> 13446b01
     'localAreaDensity': 0.1,
     'minPctOverlapDutyCycle': 0.2,
     'potentialPct': 0.1,
     'stimulusThreshold': 6,
     'synPermActiveInc': 0.14,
-<<<<<<< HEAD
 #    'synPermConnected': 0.5,
-=======
-    'synPermConnected': 0.5,
->>>>>>> 13446b01
     'synPermInactiveDec': 0.02
 }
 
@@ -138,20 +122,12 @@
     enc = SDR((train_images[0].shape))
     sp = SpatialPooler(
         inputDimensions            = enc.dimensions,
-<<<<<<< HEAD
         columnDimensions           = (28*28*16, 1), # (parameters['columnDimensions'], 1), #changed to match dimensionality of the encoder
-=======
-        columnDimensions           = parameters['columnDimensions'],
->>>>>>> 13446b01
         potentialRadius            = parameters['potentialRadius'],
         potentialPct               = parameters['potentialPct'],
         globalInhibition           = True,
         localAreaDensity           = parameters['localAreaDensity'],
-<<<<<<< HEAD
-        stimulusThreshold          = int(round(parameters['stimulusThreshold'])), #param is requested to be an integer, but param optimization might find fractional value, so round it
-=======
         stimulusThreshold          = int(round(parameters['stimulusThreshold'])),
->>>>>>> 13446b01
         synPermInactiveDec         = parameters['synPermInactiveDec'],
         synPermActiveInc           = parameters['synPermActiveInc'],
         synPermConnected           = 0.5, # parameters['synPermConnected'],
@@ -184,16 +160,8 @@
             score += 1
     score = score / len(test_data)
 
-<<<<<<< HEAD
-    score = score / len(test_data)
-
-    assert score >= 0.901, "MNIST: score should be better than 90.1%, which is baseline for RAW image classification!"
     print('Score:', 100 * score, '%')
-    return score
-=======
-    print('Score:', 100 * score, '%')
-    return score < 0.95
->>>>>>> 13446b01
+    return score < 0.901 # "MNIST: score should be better than 90.1%, which is baseline for RAW image classification!"
 
 
 if __name__ == '__main__':
