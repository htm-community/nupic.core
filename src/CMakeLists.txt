--- conflicted
+++ resolved
@@ -112,17 +112,11 @@
 
 set(encoders_files 
     nupic/encoders/ScalarEncoder.cpp
-<<<<<<< HEAD
     nupic/encoders/ScalarEncoder.hpp
-    nupic/encoders/ScalarSensor.cpp
-    nupic/encoders/ScalarSensor.hpp
 )
     
 set(engine_files
-	nupic/engine/Collections.cpp
-=======
     nupic/engine/Collections.cpp
->>>>>>> cc1cab7a
     nupic/engine/Input.cpp
     nupic/engine/Input.hpp
     nupic/engine/Link.cpp
@@ -221,17 +215,14 @@
     nupic/os/Regex.cpp
     nupic/os/Regex.hpp
     nupic/os/Timer.cpp
-<<<<<<< HEAD
     nupic/os/Timer.hpp    
 )
 
 set(regions_files
     nupic/regions/TestNode.cpp
     nupic/regions/TestNode.hpp
-=======
-    nupic/regions/PyRegion.cpp
     nupic/regions/ScalarSensor.cpp
->>>>>>> cc1cab7a
+    nupic/regions/ScalarSensor.hpp
     nupic/regions/VectorFile.cpp
     nupic/regions/VectorFile.hpp
     nupic/regions/VectorFileEffector.cpp
