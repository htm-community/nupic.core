--- conflicted
+++ resolved
@@ -319,11 +319,7 @@
     nupic/utils/MovingAverage.cpp
     nupic/utils/Random.cpp
     nupic/utils/StringUtils.cpp
-<<<<<<< HEAD
-=======
     nupic/utils/SlidingWindow.hpp
-    nupic/utils/TRandom.cpp
->>>>>>> cee4f52b
     nupic/utils/Watcher.cpp)
 
 set(src_lib_static_nupiccore_srcs
