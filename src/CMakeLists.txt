--- conflicted
+++ resolved
@@ -306,237 +306,6 @@
     ${src_lib_static_nupiccore_solo}
     ${yaml-cpp_LIBRARIES}
     ${Boost_LIBRARIES}
-<<<<<<< HEAD
-    ${src_common_os_libs})
-
-message(STATUS "src_common_test_exe_libs = ${src_common_test_exe_libs}")
-
-
-## Example custom executable 
-#
-## Setup test_py_region
-#
-#
-#
-#
-#
-
-
-# Setup MNIST_SP example
-#
-set(src_executable_mnistsp mnist_sp)
-add_executable(${src_executable_mnistsp} examples/mnist/MNIST_SP.cpp)
-target_link_libraries(${src_executable_mnistsp} ${src_common_test_exe_libs})
-set_target_properties(${src_executable_mnistsp}
-                      PROPERTIES COMPILE_FLAGS ${src_compile_flags})
-set_target_properties(${src_executable_mnistsp}
-                      PROPERTIES LINK_FLAGS "${INTERNAL_LINKER_FLAGS_OPTIMIZED}")
-
-
-#
-#
-#
-#
-
-#
-# Setup gtests
-#
-set(src_executable_gtests unit_tests)
-add_executable(${src_executable_gtests}
-               test/unit/algorithms/AnomalyTest.cpp
-	       test/unit/algorithms/BacktrackingTMCppTest.cpp
-               test/unit/algorithms/Cells4Test.cpp
-               test/unit/algorithms/CondProbTableTest.cpp
-               test/unit/algorithms/ConnectionsTest.cpp
-	       test/unit/algorithms/ConnectionsPerformanceTest.cpp
-	       test/unit/algorithms/HelloSPTPTest.cpp
-               test/unit/algorithms/NearestNeighborUnitTest.cpp
-               test/unit/algorithms/SDRClassifierTest.cpp
-               test/unit/algorithms/SegmentTest.cpp
-	       test/unit/algorithms/Serialization.cpp
-               test/unit/algorithms/SpatialPoolerTest.cpp
-               test/unit/algorithms/TemporalMemoryTest.cpp
-               test/unit/encoders/ScalarEncoderTest.cpp
-	       test/unit/engine/CppRegionTest.cpp
-               test/unit/engine/InputTest.cpp
-	       test/unit/engine/HelloRegionTest.cpp
-               test/unit/engine/LinkTest.cpp
-               test/unit/engine/NetworkTest.cpp
-	       test/unit/engine/PyRegionTest.cpp
-               test/unit/engine/UniformLinkPolicyTest.cpp
-               test/unit/engine/YAMLUtilsTest.cpp
-               test/unit/math/DenseTensorUnitTest.cpp
-               test/unit/math/DomainUnitTest.cpp
-               test/unit/math/IndexUnitTest.cpp
-               test/unit/math/MathsTest.cpp
-               test/unit/math/SegmentMatrixAdapterTest.cpp
-               test/unit/math/SparseBinaryMatrixTest.cpp
-               test/unit/math/SparseMatrix01UnitTest.cpp
-               test/unit/math/SparseMatrixTest.cpp
-               test/unit/math/SparseMatrixUnitTest.cpp
-               test/unit/math/SparseTensorUnitTest.cpp
-               test/unit/math/TopologyTest.cpp
-               test/unit/ntypes/ArrayTest.cpp
-               test/unit/ntypes/BufferTest.cpp
-               test/unit/ntypes/CollectionTest.cpp
-               test/unit/ntypes/DimensionsTest.cpp
-               test/unit/ntypes/MemParserTest.cpp
-               test/unit/ntypes/MemStreamTest.cpp
-               test/unit/ntypes/NodeSetTest.cpp
-               test/unit/ntypes/ScalarTest.cpp
-               test/unit/ntypes/ValueTest.cpp
-               test/unit/ntypes/SdrTest.cpp
-               test/unit/os/DirectoryTest.cpp
-               test/unit/os/EnvTest.cpp
-               test/unit/os/OSTest.cpp
-               test/unit/os/PathTest.cpp
-               test/unit/os/RegexTest.cpp
-               test/unit/os/TimerTest.cpp
-               test/unit/py_support/PyHelpersTest.cpp
-               test/unit/types/BasicTypeTest.cpp
-               test/unit/types/ExceptionTest.cpp
-               test/unit/types/FractionTest.cpp
-               test/unit/UnitTestMain.cpp
-               test/unit/utils/GroupByTest.cpp
-               test/unit/utils/MovingAverageTest.cpp
-               test/unit/utils/RandomTest.cpp
-               test/unit/utils/SlidingWindowTest.cpp
-               test/unit/utils/WatcherTest.cpp
-               test/unit/utils/VectorHelpersTest.cpp
-	       )
-target_link_libraries(${src_executable_gtests}
-                      ${src_lib_static_gtest}
-                      ${src_common_test_exe_libs})
-set_target_properties(${src_executable_gtests}
-                      PROPERTIES COMPILE_FLAGS ${src_compile_flags}
-                                 LINK_FLAGS "${INTERNAL_LINKER_FLAGS_OPTIMIZED}")
-add_custom_target(tests_unit
-                  COMMAND ${src_executable_gtests}
-                  DEPENDS ${src_executable_gtests}
-                  COMMENT "Executing test ${src_executable_gtests}"
-                  VERBATIM)
-
-#
-# tests_all just calls other targets
-#
-# TODO This doesn't seem to have any effect; it's probably because the DEPENDS
-# of add_custom_target must be files, not other high-level targets. If really
-# need to run these tests during build, then either the individual
-# add_custom_target of the individual test runners should be declared with the
-# ALL option, or tests_all target whould be declared without DEPENDS, and
-# add_dependencies should be used to set it's dependencies on the custom targets
-# of the inidividual test runners.
-add_custom_target(tests_all
-                  DEPENDS tests_unit
-                  COMMENT "Running all tests"
-                  VERBATIM)
-
-
-#
-# Use SWIG to generate Python extensions.
-#
-if (NUPIC_BUILD_PYEXT_MODULES)
-  include(UseSWIG)
-
-  # Set the output location for the language modules that are created.
-  set(CMAKE_SWIG_OUTDIR ${PROJECT_BINARY_DIR})
-
-  # Make sure the directory exists for the generated C++ files.
-  file(MAKE_DIRECTORY ${PROJECT_BINARY_DIR}/nupic/bindings)
-
-  # TODO ZZZ set COMPILE_FLAGS on swig targets
-
-  # SWIG options from:
-  # https://github.com/swig/swig/blob/master/Source/Modules/python.cxx#L111
-  set(src_swig_flags
-      -c++
-      -features
-      autodoc=0,directors=0
-      -noproxyimport
-      -keyword
-      -modern
-      -modernargs
-      -noproxydel
-      -fvirtual
-      -fastunpack
-      -nofastproxy
-      -fastquery
-      -outputtuple
-      -castmode
-      -nosafecstrings
-      -w402
-      -w503
-      -w511
-      -w302
-      -w362
-      -w312
-      -w389
-      -DSWIG_PYTHON_LEGACY_BOOL
-      -I${SWIG_DIR}/python
-      -I${SWIG_DIR}
-      ${src_compiler_definitions}
-  )
-
-  file(GLOB_RECURSE swig_header_deps *.i *.hpp *.h)
-
-  message(STATUS "src_swig_flags = ${src_swig_flags}")
-
-  # Tell swig which command-line options to use, allowing user to override
-  set(CMAKE_SWIG_FLAGS ${src_swig_flags} ${CMAKE_SWIG_FLAGS})
-
-  # Set up linker flags for python extension shared libraries
-  set(_SRC_SWIG_EXTENSION_LINK_FLAGS "${PYEXT_LINKER_FLAGS_OPTIMIZED}")
-
-  # NOTE Non-Windows Python extensions shouldn't be linking against libpython;
-  # symbols should be available automatically when python loads the extension.
-  #
-  set(_SRC_SWIG_LINK_LIBRARIES
-      ${src_lib_static_nupiccore_combined}
-      ${src_common_os_libs})
-
-  # Common dependencies for our python extensions for use with
-  # SWIG_MODULE_name_EXTRA_DEPS
-  # Make sure we don't execute the swig executable before it is built
-  set(_SRC_SWIG_EXTRA_DEPS Swig)
-
-  # NOTE Windows DLLs are shared executables with their own main; they require
-  # all symbols to resolve at link time, so we have to add libpython for this
-  # platform
-  #
-  if("${PLATFORM}" STREQUAL "windows")
-    list(APPEND _SRC_SWIG_LINK_LIBRARIES
-         ${PYTHON_LIBRARIES})
-  endif()
-
-  message(STATUS "_SRC_SWIG_EXTRA_DEPS     = ${_SRC_SWIG_EXTRA_DEPS}")
-  message(STATUS "_SRC_SWIG_LINK_LIBRARIES = ${_SRC_SWIG_LINK_LIBRARIES}")
-  message(STATUS "_SRC_SWIG_EXTENSION_LINK_FLAGS= ${_SRC_SWIG_EXTENSION_LINK_FLAGS}")
-  message(STATUS "CMAKE_SWIG_FLAGS        = ${CMAKE_SWIG_FLAGS}")
-
-
-  function(PREPEND_BOILERPLATE_TO_PYTHON_PROXY_MODULE
-           MODULE_NAME)
-    # Add a custom command to the Swig target to prepend boilerplate to the
-    # swig-generated python proxy module
-    # ${CMAKE_SWIG_OUTDIR}/${MODULE_NAME}.py.
-    #
-    # :param MODULE_NAME: the custom command will be added to the target
-    #   corresponding to this Swig module name.
-    set(preamble_filepath "${CMAKE_SOURCE_DIR}/src/nupic/bindings/swig_proxy_preamble.py")
-    set(module_filepath "${CMAKE_SWIG_OUTDIR}/${MODULE_NAME}.py")
-
-    add_custom_command(
-      TARGET ${SWIG_MODULE_${MODULE_NAME}_REAL_NAME}
-      POST_BUILD
-      COMMAND
-        ${CMAKE_COMMAND}
-            -DSRC_FILE_1=${preamble_filepath}
-            -DSRC_FILE_2=${module_filepath}
-            -DTARGET_FILE=${module_filepath}
-            -P ${CMAKE_SOURCE_DIR}/src/ConcatTwoFiles.cmake
-      COMMENT "Prepending ${preamble_filepath} to swig-generated module ${module_filepath}"
-=======
->>>>>>> 1245d33a
     )
 message(STATUS "creating nupic_core from Libraries: ${src_combined_nupiccore_source_archives}")
 merge_static_libraries(${core_library} "${src_combined_nupiccore_source_archives}")
@@ -575,17 +344,7 @@
 # Install targets into CMAKE_INSTALL_PREFIX
 #
 install(TARGETS
-<<<<<<< HEAD
-        ${src_lib_static_nupiccore_combined}
-        ${src_lib_static_gtest}
-        ${src_executable_cppregiontest}
-        ${src_executable_pyregiontest}
-        ${src_executable_connectionsperformancetest}
-        ${src_executable_gtests}
-        ${src_executable_mnistsp}
-=======
         ${core_library}
->>>>>>> 1245d33a
         RUNTIME DESTINATION bin
         LIBRARY DESTINATION lib
         ARCHIVE DESTINATION lib)
@@ -618,11 +377,7 @@
         LIBRARY DESTINATION lib
         ARCHIVE DESTINATION lib)
 
-<<<<<<< HEAD
-
-=======
           
->>>>>>> 1245d33a
 #
 # `make package` results in
 # nupic_core-${NUPIC_CORE_VERSION}-${PLATFORM}${BITNESS}${PLATFORM_SUFFIX}.tar.gz binary release
