--- conflicted
+++ resolved
@@ -100,15 +100,8 @@
   tInit.stop();
 
   // data for processing input
-<<<<<<< HEAD
   SDR input({DIM_INPUT});
   SDR outSP({COLS}); // active array, output of SP/TP
-=======
-  vector<UInt> input(DIM_INPUT);
-  SDR inputSDR({DIM_INPUT});
-  vector<UInt> outSP(COLS); // active array, output of SP/TP
-  vector<UInt> outSPsparse;
->>>>>>> 96d11111
   vector<UInt> outTP(tp.nCells());
   vector<Real> rIn(COLS); // input for TP (must be Reals)
   vector<Real> rOut(tp.nCells());
@@ -131,19 +124,8 @@
     //Encode
     {
     tEnc.start();
-<<<<<<< HEAD
-    auto tmp = VectorHelpers::castVectorType<char, UInt>(input.getDense());
-    enc.encodeIntoArray(r, tmp.data()); //TODO make encoder use SDR
-    auto tmpChar = VectorHelpers::castVectorType<UInt, char>(tmp);
-    input.setDense(tmpChar);
-    input.setDense(input.getDense()); //update SDR
+    enc.encode(r, input);
     tEnc.stop();
-=======
-    enc.encode(r, inputSDR);
-    tEnc.stop();
-    for(auto i = 0u; i < inputSDR.size; ++i) {
-      input[i] = (UInt) inputSDR.getDense()[i];
->>>>>>> 96d11111
     }
 
     //SP (global x local) 
