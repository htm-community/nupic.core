--- conflicted
+++ resolved
@@ -156,12 +156,8 @@
       cp.compute(input, true, columns);
 
       ClassifierResult result;
-<<<<<<< HEAD
-      //clsr.compute(sp.getIterationNum(), columns.getFlatSparse(), //TOGGLE
-      clsr.compute(cp.iterationNum, columns.getFlatSparse(), 
-=======
-      clsr.compute(sp.getIterationNum(), columns.getSparse(),
->>>>>>> 9fc710eb
+      //clsr.compute(sp.getIterationNum(), columns.getSparse(), //TOGGLE
+      clsr.compute(cp.iterationNum, columns.getSparse(), 
         /* bucketIdxList */   {label},
         /* actValueList */    {(Real)label},
         /* category */        true,
@@ -190,17 +186,11 @@
 
     // Compute
     input.setDense( image );
-<<<<<<< HEAD
     //sp.compute(input, false, columns); //TOGGLE
     cp.compute(input, false, columns);
     ClassifierResult result;
-    //clsr.compute(sp.getIterationNum(), columns.getFlatSparse(), //TOGGLE
-    clsr.compute(cp.iterationNum, columns.getFlatSparse(), 
-=======
-    sp.compute(input, false, columns);
-    ClassifierResult result;
-    clsr.compute(sp.getIterationNum(), columns.getSparse(),
->>>>>>> 9fc710eb
+    //clsr.compute(sp.getIterationNum(), columns.getSparse(), //TOGGLE
+    clsr.compute(cp.iterationNum, columns.getSparse(), 
       /* bucketIdxList */   {},
       /* actValueList */    {},
       /* category */        true,
