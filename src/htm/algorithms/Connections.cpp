/* ---------------------------------------------------------------------
 * HTM Community Edition of NuPIC
 * Copyright (C) 2014-2016, Numenta, Inc.
 *
 * This program is free software: you can redistribute it and/or modify
 * it under the terms of the GNU Affero Public License version 3 as
 * published by the Free Software Foundation.
 *
 * This program is distributed in the hope that it will be useful,
 * but WITHOUT ANY WARRANTY; without even the implied warranty of
 * MERCHANTABILITY or FITNESS FOR A PARTICULAR PURPOSE.
 * See the GNU Affero Public License for more details.
 *
 * You should have received a copy of the GNU Affero Public License
 * along with this program.  If not, see http://www.gnu.org/licenses.
 * ---------------------------------------------------------------------- */

/** @file
 * Implementation of Connections
 */

#include <algorithm> // nth_element
#include <climits>
#include <iomanip>
#include <iostream>

#include <htm/algorithms/Connections.hpp>

using std::endl;
using std::string;
using std::vector;
using namespace htm;

Connections::Connections(const CellIdx numCells, 
		         const Permanence connectedThreshold, 
			 const bool timeseries) {
  initialize(numCells, connectedThreshold, timeseries);
}

void Connections::initialize(CellIdx numCells, Permanence connectedThreshold, bool timeseries) {
  cells_ = vector<CellData>(numCells);
  segments_.clear();
  destroyedSegments_.clear();
  synapses_.clear();
  destroyedSynapses_.clear();
  potentialSynapsesForPresynapticCell_.clear();
  connectedSynapsesForPresynapticCell_.clear();
  potentialSegmentsForPresynapticCell_.clear();
  connectedSegmentsForPresynapticCell_.clear();
  eventHandlers_.clear();
  NTA_CHECK(connectedThreshold >= minPermanence);
  NTA_CHECK(connectedThreshold <= maxPermanence);
  connectedThreshold_ = connectedThreshold - htm::Epsilon;
  iteration_ = 0;

  nextEventToken_ = 0;

  timeseries_ = timeseries;
  reset();
}

UInt32 Connections::subscribe(ConnectionsEventHandler *handler) {
  UInt32 token = nextEventToken_++;
  eventHandlers_[token] = handler;
  return token;
}

void Connections::unsubscribe(UInt32 token) {
  delete eventHandlers_.at(token);
  eventHandlers_.erase(token);
}

Segment Connections::createSegment(const CellIdx cell, 
	                           const SegmentIdx maxSegmentsPerCell) {

  //limit number of segmets per cell. If exceeded, remove the least recently used ones.
  NTA_ASSERT(maxSegmentsPerCell > 0);
  while (numSegments(cell) >= maxSegmentsPerCell) {
    const auto& destroyCandidates = segmentsForCell(cell);
    const auto compareSegmentsByLRU = [&](const Segment a, const Segment b) {
	if(dataForSegment(a).lastUsed == dataForSegment(b).lastUsed) {
	  return a < b; //needed for deterministic sort
        } 
	else return dataForSegment(a).lastUsed < dataForSegment(b).lastUsed; //sort segments by access time
      };
    const auto leastRecentlyUsedSegment = std::min_element(destroyCandidates.cbegin(), 
        destroyCandidates.cend(), compareSegmentsByLRU);

    destroySegment(*leastRecentlyUsedSegment);
  }

  //proceed to create a new segment
  Segment segment;
  if (!destroyedSegments_.empty() ) { //reuse old, destroyed segs
    segment = destroyedSegments_.back();
    destroyedSegments_.pop_back();
  } else { //create a new segment
    NTA_CHECK(segments_.size() < std::numeric_limits<Segment>::max()) << "Add segment failed: Range of Segment (data-type) insufficinet size."
	    << (size_t)segments_.size() << " < " << (size_t)std::numeric_limits<Segment>::max();
    segment = static_cast<Segment>(segments_.size());
    const SegmentData& segmentData = SegmentData(cell, iteration_, nextSegmentOrdinal_++);
    segments_.push_back(segmentData);
  }

  CellData &cellData = cells_[cell];
  cellData.segments.push_back(segment); //assign the new segment to its mother-cell

  for (auto h : eventHandlers_) {
    h.second->onCreateSegment(segment);
  }

  return segment;
}


Synapse Connections::createSynapse(Segment segment,
                                   CellIdx presynapticCell,
                                   Permanence permanence) {
  // Get an index into the synapses_ list, for the new synapse to reside at.
  Synapse synapse;
  if (!destroyedSynapses_.empty() ) {
    synapse = destroyedSynapses_.back();
    destroyedSynapses_.pop_back();
  } else {
    NTA_CHECK(synapses_.size() < std::numeric_limits<Synapse>::max()) << "Add synapse failed: Range of Synapse (data-type) insufficient size."
	    << synapses_.size() << " < " << (size_t)std::numeric_limits<Synapse>::max();
    synapse = static_cast<Synapse>(synapses_.size());
    synapses_.push_back(SynapseData());
  }

  // Fill in the new synapse's data
  SynapseData &synapseData    = synapses_[synapse];
  synapseData.presynapticCell = presynapticCell;
  synapseData.segment         = segment;
  synapseData.id              = nextSynapseOrdinal_++; //TODO move these to SynData constructor
  // Start in disconnected state.
  synapseData.permanence           = connectedThreshold_ - 1.0f;
  synapseData.presynapticMapIndex_ = 
    (Synapse)potentialSynapsesForPresynapticCell_[presynapticCell].size();
  potentialSynapsesForPresynapticCell_[presynapticCell].push_back(synapse);
  potentialSegmentsForPresynapticCell_[presynapticCell].push_back(segment);

  SegmentData &segmentData = segments_[segment];
  segmentData.synapses.push_back(synapse);


  for (auto h : eventHandlers_) {
    h.second->onCreateSynapse(synapse);
  }

  updateSynapsePermanence(synapse, permanence);

  return synapse;
}

bool Connections::segmentExists_(const Segment segment) const {
  const SegmentData &segmentData = segments_[segment];
  const vector<Segment> &segmentsOnCell = cells_[segmentData.cell].segments;
  return (std::find(segmentsOnCell.cbegin(), segmentsOnCell.cend(), segment) !=
          segmentsOnCell.cend());
}

bool Connections::synapseExists_(const Synapse synapse) const {
  const SynapseData &synapseData = synapses_[synapse];
  const vector<Synapse> &synapsesOnSegment =
      segments_[synapseData.segment].synapses;
  return (std::find(synapsesOnSegment.begin(), synapsesOnSegment.end(),
                    synapse) != synapsesOnSegment.end());
}

/**
 * Helper method to remove a synapse from a presynaptic map, by moving the
 * last synapse in the list over this synapse.
 */
void Connections::removeSynapseFromPresynapticMap_(
    const Synapse index,
    vector<Synapse> &preSynapses,
    vector<Segment> &preSegments)
{
  NTA_ASSERT( !preSynapses.empty() );
  NTA_ASSERT( index < preSynapses.size() );
  NTA_ASSERT( preSynapses.size() == preSegments.size() );

  const auto move = preSynapses.back();
  synapses_[move].presynapticMapIndex_ = index;
  preSynapses[index] = move;
  preSynapses.pop_back();

  preSegments[index] = preSegments.back();
  preSegments.pop_back();
}


void Connections::destroySegment(const Segment segment) {
  NTA_ASSERT(segmentExists_(segment));
  for (auto h : eventHandlers_) {
    h.second->onDestroySegment(segment);
  }

  SegmentData &segmentData = segments_[segment];

  // Destroy synapses from the end of the list, so that the index-shifting is
  // easier to do.
  while( !segmentData.synapses.empty() )
    destroySynapse(segmentData.synapses.back());

  CellData &cellData = cells_[segmentData.cell];

  const auto segmentOnCell = std::find(cellData.segments.cbegin(), cellData.segments.cend(), segment);
  NTA_ASSERT(segmentOnCell != cellData.segments.cend()) << "Segment to be destroyed not found on the cell!";
  NTA_ASSERT(*segmentOnCell == segment);

  cellData.segments.erase(segmentOnCell);
  destroyedSegments_.push_back(segment);
}


void Connections::destroySynapse(const Synapse synapse) {
  NTA_ASSERT(synapseExists_(synapse));
  for (auto h : eventHandlers_) {
    h.second->onDestroySynapse(synapse);
  }

  const SynapseData &synapseData = synapses_[synapse];
        SegmentData &segmentData = segments_[synapseData.segment];
  const auto         presynCell  = synapseData.presynapticCell;

  if( synapseData.permanence >= connectedThreshold_ ) {
    segmentData.numConnected--;

    removeSynapseFromPresynapticMap_(
      synapseData.presynapticMapIndex_,
      connectedSynapsesForPresynapticCell_.at( presynCell ),
      connectedSegmentsForPresynapticCell_.at( presynCell ));

    if( connectedSynapsesForPresynapticCell_.at( presynCell ).empty() ){
      connectedSynapsesForPresynapticCell_.erase( presynCell );
      connectedSegmentsForPresynapticCell_.erase( presynCell );
    }
  }
  else {
    removeSynapseFromPresynapticMap_(
      synapseData.presynapticMapIndex_,
      potentialSynapsesForPresynapticCell_.at( presynCell ),
      potentialSegmentsForPresynapticCell_.at( presynCell ));

    if( potentialSynapsesForPresynapticCell_.at( presynCell ).empty() ){
      potentialSynapsesForPresynapticCell_.erase( presynCell );
      potentialSegmentsForPresynapticCell_.erase( presynCell );
    }
  }

  const auto synapseOnSegment =
      std::lower_bound(segmentData.synapses.cbegin(), segmentData.synapses.cend(),
                       synapse, 
		       [&](const Synapse a, const Synapse b) -> bool {
			 return dataForSynapse(a).id < dataForSynapse(b).id;
                       });

  NTA_ASSERT(synapseOnSegment != segmentData.synapses.end());
  NTA_ASSERT(*synapseOnSegment == synapse);

  segmentData.synapses.erase(synapseOnSegment);

  destroyedSynapses_.push_back(synapse);
}


void Connections::updateSynapsePermanence(const Synapse synapse,
                                          Permanence permanence) {
  permanence = std::min(permanence, maxPermanence );
  permanence = std::max(permanence, minPermanence );

  auto &synData = synapses_[synapse];
  
  const bool before = synData.permanence >= connectedThreshold_;
  const bool after  = permanence         >= connectedThreshold_;

  // update the permanence
  synData.permanence = permanence;

  if( before == after ) { //no change in dis/connected status
      return;
  }
    const auto &presyn    = synData.presynapticCell;
    auto &potentialPresyn = potentialSynapsesForPresynapticCell_[presyn];
    auto &potentialPreseg = potentialSegmentsForPresynapticCell_[presyn];
    auto &connectedPresyn = connectedSynapsesForPresynapticCell_[presyn];
    auto &connectedPreseg = connectedSegmentsForPresynapticCell_[presyn];
    const auto &segment   = synData.segment;
    auto &segmentData     = segments_[segment];
    
    if( after ) { //connect
      segmentData.numConnected++;

      // Remove this synapse from presynaptic potential synapses.
      removeSynapseFromPresynapticMap_( synData.presynapticMapIndex_,
                                        potentialPresyn, potentialPreseg );

      // Add this synapse to the presynaptic connected synapses.
      synData.presynapticMapIndex_ = (Synapse)connectedPresyn.size();
      connectedPresyn.push_back( synapse );
      connectedPreseg.push_back( segment );
    }
    else { //disconnected
      segmentData.numConnected--;

      // Remove this synapse from presynaptic connected synapses.
      removeSynapseFromPresynapticMap_( synData.presynapticMapIndex_,
                                        connectedPresyn, connectedPreseg );

      // Add this synapse to the presynaptic connected synapses.
      synData.presynapticMapIndex_ = (Synapse)potentialPresyn.size();
      potentialPresyn.push_back( synapse );
      potentialPreseg.push_back( segment );
    }

    for (auto h : eventHandlers_) { //TODO handle callbacks in performance-critical method only in Debug?
      h.second->onUpdateSynapsePermanence(synapse, permanence);
    }
}


SegmentIdx Connections::idxOnCellForSegment(const Segment segment) const {
  const vector<Segment> &segments = segmentsForCell(cellForSegment(segment));
  const auto it = std::find(segments.begin(), segments.end(), segment);
  NTA_ASSERT(it != segments.end());
  return (SegmentIdx)std::distance(segments.begin(), it);
}


void Connections::mapSegmentsToCells(const Segment *segments_begin,
                                     const Segment *segments_end,
                                     CellIdx *cells_begin) const {
  CellIdx *out = cells_begin;

  for (auto segment = segments_begin; segment != segments_end;
       ++segment, ++out) {
    NTA_ASSERT(segmentExists_(*segment));
    *out = segments_[*segment].cell;
  }
}


bool Connections::compareSegments(const Segment a, const Segment b) const {
  const SegmentData &aData = segments_[a];
  const SegmentData &bData = segments_[b];
  // default sort by cell
  if (aData.cell == bData.cell)
    //fallback to ordinals:
    return aData.id < bData.id;
  else return aData.cell < bData.cell;
}


vector<Synapse> Connections::synapsesForPresynapticCell(const CellIdx presynapticCell) const {
  const auto& potential = potentialSynapsesForPresynapticCell_.at(presynapticCell);
  const auto& connected = connectedSynapsesForPresynapticCell_.at(presynapticCell);

  vector<Synapse> all( potential.cbegin(), potential.cend());
  all.insert( all.cend(), connected.cbegin(), connected.cend());
  return all;
}


void Connections::reset()
{
  if( not timeseries_ ) {
    NTA_WARN << "Connections::reset() called with timeseries=false.";
  }
  previousUpdates_.clear();
  currentUpdates_.clear();
}

<<<<<<< HEAD
vector<SynapseIdx> Connections::computeActivity(const vector<CellIdx> &activePresynapticCells) {

  vector<SynapseIdx> numActiveConnectedSynapsesForSegment(segments_.size(), 0);
=======

void Connections::computeActivity(
    vector<SynapseIdx> &numActiveConnectedSynapsesForSegment,
    const vector<CellIdx> &activePresynapticCells,
    bool learn)
{
  NTA_ASSERT(numActiveConnectedSynapsesForSegment.size() == segments_.size());
  if(learn) iteration_++;
>>>>>>> 6475fba9

  if( timeseries_ ) {
    // Before each cycle of computation move the currentUpdates to the previous
    // updates, and zero the currentUpdates in preparation for learning.
    previousUpdates_.swap( currentUpdates_ );
    currentUpdates_.clear();
  }

  // Iterate through all connected synapses.
  for (const auto& cell : activePresynapticCells) {
    if (connectedSegmentsForPresynapticCell_.count(cell)) {
      for(const auto& segment : connectedSegmentsForPresynapticCell_.at(cell)) {
        ++numActiveConnectedSynapsesForSegment[segment];
      }
    }
  }
  return numActiveConnectedSynapsesForSegment;
}


vector<SynapseIdx> Connections::computeActivity(
    vector<SynapseIdx> &numActivePotentialSynapsesForSegment,
<<<<<<< HEAD
    const vector<CellIdx> &activePresynapticCells) {
  NTA_ASSERT(numActivePotentialSynapsesForSegment.size() == segments_.size());

  // Iterate through all connected synapses.
  const vector<SynapseIdx>& numActiveConnectedSynapsesForSegment = computeActivity( activePresynapticCells );
=======
    const vector<CellIdx> &activePresynapticCells,
    bool learn) {
  NTA_ASSERT(numActiveConnectedSynapsesForSegment.size() == segments_.size());
  NTA_ASSERT(numActivePotentialSynapsesForSegment.size() == segments_.size());

  // Iterate through all connected synapses.
  computeActivity(
      numActiveConnectedSynapsesForSegment,
      activePresynapticCells,
      learn );
>>>>>>> 6475fba9

  // Iterate through all potential synapses.
  std::copy( numActiveConnectedSynapsesForSegment.begin(),
             numActiveConnectedSynapsesForSegment.end(),
             numActivePotentialSynapsesForSegment.begin());

  for (const auto& cell : activePresynapticCells) {
    if (potentialSegmentsForPresynapticCell_.count(cell)) {
      for(const auto& segment : potentialSegmentsForPresynapticCell_.at(cell)) {
        ++numActivePotentialSynapsesForSegment[segment];
      }
    }
  }
  return numActiveConnectedSynapsesForSegment;
}


void Connections::adaptSegment(const Segment segment, 
                               const SDR &inputs,
                               const Permanence increment,
                               const Permanence decrement, 
			       const bool pruneZeroSynapses)
{
  const auto &inputArray = inputs.getDense();

  if( timeseries_ ) {
    previousUpdates_.resize( synapses_.size(), minPermanence );
    currentUpdates_.resize(  synapses_.size(), minPermanence );
  }

  const auto& synapses = synapsesForSegment(segment);
  for( size_t i = 0; i <  synapses.size(); i++) {
      const auto synapse = synapses[i];
      const SynapseData &synapseData = dataForSynapse(synapse);

      Permanence update;
      if( inputArray[synapseData.presynapticCell] ) {
        update = increment;
      } else {
        update = -decrement;
      }

    //prune permanences that reached zero
    if (pruneZeroSynapses and 
        synapseData.permanence + update < htm::minPermanence + htm::Epsilon) { //new value will disconnect the synapse
      destroySynapse(synapse);
      prunedSyns_++; //for statistics
      i--; // do not advance `i`, as `destroySynapse` just modified inplace the synapses_, so now a `synapses_[i]`
      // is the "next" synapse. 
      continue;
    }

    //update synapse, but for TS only if changed
    if(timeseries_) {
      if( update != previousUpdates_[synapse] ) {
        updateSynapsePermanence(synapse, synapseData.permanence + update);
      }
      currentUpdates_[ synapse ] = update;
    } else {
      updateSynapsePermanence(synapse, synapseData.permanence + update);
    }
  }

  //destroy segment if it has too few synapses left -> will never be able to connect again
  if(pruneZeroSynapses and synapses.size() < connectedThreshold_) {
    destroySegment(segment);
    prunedSegs_++; //statistics
  }
}


/**
 * Called for under-performing Segments (can have synapses pruned, etc.). After
 * the call, Segment will have at least segmentThreshold synapses connected, so
 * the Segment could be active next time.
 */
void Connections::raisePermanencesToThreshold(
                  const Segment    segment,
                  const UInt       segmentThreshold)
{
  if( segmentThreshold == 0 ) // No synapses requested to be connected, done.
    return;

  NTA_ASSERT(segment < segments_.size()) << "Accessing segment out of bounds.";
  auto &segData = segments_[segment];
  if( segData.numConnected >= segmentThreshold )
    return;   // The segment already satisfies the requirement, done.

  vector<Synapse> &synapses = segData.synapses;
  if( synapses.empty())
    return;   // No synapses to raise permanences to, no work to do.

  // Prune empty segment? No. 
  // The SP calls this method, but the SP does not do any pruning. 
  // The TM already has code to do pruning, but it doesn't ever call this method.

  // There can be situations when synapses are pruned so the segment has too few
  // synapses to ever activate, so we cannot satisfy the >= segmentThreshold
  // connected.  In this case the method should do the next best thing and
  // connect as many synapses as it can.

  // Keep segmentThreshold within synapses range.
  const auto threshold = std::min((size_t)segmentThreshold, synapses.size());

  // Sort the potential pool by permanence values, and look for the synapse with
  // the N'th greatest permanence, where N is the desired minimum number of
  // connected synapses.  Then calculate how much to increase the N'th synapses
  // permance by such that it becomes a connected synapse.  After that there
  // will be at least N synapses connected.

  // Threshold is ensured to be >=1 by condition at very beginning if(thresh == 0)... 
  auto minPermSynPtr = synapses.begin() + threshold - 1;

  const auto permanencesGreater = [&](const Synapse &A, const Synapse &B)
    { return synapses_[A].permanence > synapses_[B].permanence; };
  // Do a partial sort, it's faster than a full sort.
  std::nth_element(synapses.begin(), minPermSynPtr, synapses.end(), permanencesGreater);

  const Real increment = connectedThreshold_ - synapses_[ *minPermSynPtr ].permanence;
  if( increment <= 0 ) // If minPermSynPtr is already connected then ...
    return;            // Enough synapses are already connected.

  // Raise the permanence of all synapses in the potential pool uniformly.
  bumpSegment(segment, increment);
}


void Connections::synapseCompetition(
                    const Segment    segment,
                    const SynapseIdx minimumSynapses,
                    const SynapseIdx maximumSynapses)
{
  NTA_ASSERT( minimumSynapses <= maximumSynapses);
  NTA_ASSERT( maximumSynapses > 0 );

  const auto &segData = dataForSegment( segment );

  if( segData.synapses.empty())
    return;   // No synapses to work with, no work to do.

  // Sort the potential pool by permanence values, and look for the synapse with
  // the N'th greatest permanence, where N is the desired number of connected
  // synapses.  Then calculate how much to change the N'th synapses permance by
  // such that it becomes a connected synapse.  After that there will be exactly
  // N synapses connected.
  SynapseIdx desiredConnected;
  if( segData.numConnected < minimumSynapses ) {
    desiredConnected = minimumSynapses;
  }
  else if( segData.numConnected > maximumSynapses ) {
    desiredConnected = maximumSynapses;
  }
  else {
    return;  // The segment already satisfies the requirements, done.
  }
  // Can't connect more synapses than there are in the potential pool.
  desiredConnected = std::min( (SynapseIdx) segData.synapses.size(), desiredConnected);
  // The N'th synapse is at index N-1
  if( desiredConnected != 0 ) {
    desiredConnected--;
  }
  // else {
  //   Corner case: there are no synapses on this segment.
  // }

  vector<Permanence> permanences; permanences.reserve( segData.synapses.size() );
  for( Synapse syn : segData.synapses )
    permanences.push_back( synapses_[syn].permanence );

  // Do a partial sort, it's faster than a full sort.
  auto minPermPtr = permanences.begin() + (segData.synapses.size() - 1 - desiredConnected);
  std::nth_element(permanences.begin(), minPermPtr, permanences.end());

  Permanence delta = (connectedThreshold_ + htm::Epsilon) - *minPermPtr;

  // Change the permance of all synapses in the potential pool uniformly.
  bumpSegment( segment, delta ) ;
}


void Connections::bumpSegment(const Segment segment, const Permanence delta) {
  const vector<Synapse> &synapses = synapsesForSegment(segment);
  // TODO: vectorize?
  for( const auto syn : synapses ) {
    updateSynapsePermanence(syn, synapses_[syn].permanence + delta);
  }
}


void Connections::destroyMinPermanenceSynapses(
                              const Segment segment, Int nDestroy,
                              const vector<CellIdx> &excludeCells)
{
  NTA_ASSERT( nDestroy >= 0 );
  if( nDestroy <= 0 ) return; // Nothing to do.

  // Don't destroy any cells that are in excludeCells.
  vector<Synapse> destroyCandidates;
  for( Synapse synapse : synapsesForSegment(segment)) {
    const CellIdx presynapticCell = dataForSynapse(synapse).presynapticCell;

    if( not std::binary_search(excludeCells.cbegin(), excludeCells.cend(), presynapticCell)) {
      destroyCandidates.push_back(synapse);
    }
  }

  const auto comparePermanences = [&](const Synapse A, const Synapse B) {
    const Permanence A_perm = dataForSynapse(A).permanence;
    const Permanence B_perm = dataForSynapse(B).permanence;
    if( A_perm == B_perm ) {
      return A < B;
    }
    else {
      return A_perm < B_perm;
    }
  };
  std::sort(destroyCandidates.begin(), destroyCandidates.end(), comparePermanences);

  nDestroy = std::min( nDestroy, (Int) destroyCandidates.size() );
  for(Int i = 0; i < nDestroy; i++) {
    destroySynapse( destroyCandidates[i] );
  }
}


namespace htm {
/**
 * print statistics in human readable form
 */ 
std::ostream& operator<< (std::ostream& stream, const Connections& self)
{
  stream << "Connections:" << std::endl;
  const auto numPresyns = self.potentialSynapsesForPresynapticCell_.size();
  stream << "    Inputs (" << numPresyns
         << ") ~> Outputs (" << self.cells_.size()
         << ") via Segments (" << self.numSegments() << ")" << std::endl;

  UInt        segmentsMin   = -1;
  Real        segmentsMean  = 0.0f;
  UInt        segmentsMax   = 0u;
  UInt        potentialMin  = -1;
  Real        potentialMean = 0.0f;
  UInt        potentialMax  = 0;
  SynapseIdx  connectedMin  = -1;
  Real        connectedMean = 0.0f;
  SynapseIdx  connectedMax  = 0;
  UInt        synapsesDead      = 0;
  UInt        synapsesSaturated = 0;
  for( const auto cellData : self.cells_ )
  {
    const UInt numSegments = (UInt) cellData.segments.size();
    segmentsMin   = std::min( segmentsMin, numSegments );
    segmentsMax   = std::max( segmentsMax, numSegments );
    segmentsMean += numSegments;

    for( const auto seg : cellData.segments ) {
      const auto &segData = self.dataForSegment( seg );

      const UInt numPotential = (UInt) segData.synapses.size();
      potentialMin   = std::min( potentialMin, numPotential );
      potentialMax   = std::max( potentialMax, numPotential );
      potentialMean += numPotential;

      connectedMin   = std::min( connectedMin, segData.numConnected );
      connectedMax   = std::max( connectedMax, segData.numConnected );
      connectedMean += segData.numConnected;

      for( const auto syn : segData.synapses ) {
        const auto &synData = self.dataForSynapse( syn );
        if( synData.permanence <= minPermanence + Epsilon )
          { synapsesDead++; }
        else if( synData.permanence >= maxPermanence - Epsilon )
          { synapsesSaturated++; }
      }
    }
  }
  segmentsMean  = segmentsMean  / self.numCells();
  potentialMean = potentialMean / self.numSegments();
  connectedMean = connectedMean / self.numSegments();

  stream << "    Segments on Cell Min/Mean/Max " //TODO print std dev too
         << segmentsMin << " / " << segmentsMean << " / " << segmentsMax << std::endl;
  stream << "    Potential Synapses on Segment Min/Mean/Max "
         << potentialMin << " / " << potentialMean << " / " << potentialMax << std::endl;
  stream << "    Connected Synapses on Segment Min/Mean/Max "
         << connectedMin << " / " << connectedMean << " / " << connectedMax << std::endl;

  stream << "    Synapses Dead (" << (Real) synapsesDead / self.numSynapses()
         << "%) Saturated (" <<   (Real) synapsesSaturated / self.numSynapses() << "%)" << std::endl;
  stream << "    Synapses pruned (" << (Real) self.prunedSyns_ / self.numSynapses() 
	 << "%) Segments pruned (" << (Real) self.prunedSegs_ / self.numSegments() << "%)" << std::endl;
  stream << "    Buffer for destroyed synapses: " << self.destroyedSynapses_.size() << " \t buffer for destr. segments: "
	 << self.destroyedSegments_.size() << std::endl; 

  return stream;
}
}



bool Connections::operator==(const Connections &other) const {
  if (cells_.size() != other.cells_.size())
    return false;

  if(iteration_ != other.iteration_) return false;

  for (CellIdx i = 0; i < static_cast<CellIdx>(cells_.size()); i++) {
    const CellData &cellData = cells_[i];
    const CellData &otherCellData = other.cells_[i];

    if (cellData.segments.size() != otherCellData.segments.size()) {
      return false;
    }

    for (SegmentIdx j = 0; j < static_cast<SegmentIdx>(cellData.segments.size()); j++) {
      const Segment segment = cellData.segments[j];
      const SegmentData &segmentData = segments_[segment];
      const Segment otherSegment = otherCellData.segments[j];
      const SegmentData &otherSegmentData = other.segments_[otherSegment];

      if (segmentData.synapses.size() != otherSegmentData.synapses.size() ||
          segmentData.cell != otherSegmentData.cell) {
        return false;
      }

      for (SynapseIdx k = 0; k < static_cast<SynapseIdx>(segmentData.synapses.size()); k++) {
        const Synapse synapse = segmentData.synapses[k];
        const SynapseData &synapseData = synapses_[synapse];
        const Synapse otherSynapse = otherSegmentData.synapses[k];
        const SynapseData &otherSynapseData = other.synapses_[otherSynapse];

        if (synapseData.presynapticCell != otherSynapseData.presynapticCell ||
            synapseData.permanence != otherSynapseData.permanence) {
          return false;
        }

        // Two functionally identical instances may have different flatIdxs.
        NTA_ASSERT(synapseData.segment == segment);
        NTA_ASSERT(otherSynapseData.segment == otherSegment);
      }
    }
  }

  return true;
}
<|MERGE_RESOLUTION|>--- conflicted
+++ resolved
@@ -372,20 +372,10 @@
   currentUpdates_.clear();
 }
 
-<<<<<<< HEAD
-vector<SynapseIdx> Connections::computeActivity(const vector<CellIdx> &activePresynapticCells) {
+vector<SynapseIdx> Connections::computeActivity(const vector<CellIdx> &activePresynapticCells, const bool learn) {
 
   vector<SynapseIdx> numActiveConnectedSynapsesForSegment(segments_.size(), 0);
-=======
-
-void Connections::computeActivity(
-    vector<SynapseIdx> &numActiveConnectedSynapsesForSegment,
-    const vector<CellIdx> &activePresynapticCells,
-    bool learn)
-{
-  NTA_ASSERT(numActiveConnectedSynapsesForSegment.size() == segments_.size());
   if(learn) iteration_++;
->>>>>>> 6475fba9
 
   if( timeseries_ ) {
     // Before each cycle of computation move the currentUpdates to the previous
@@ -408,24 +398,13 @@
 
 vector<SynapseIdx> Connections::computeActivity(
     vector<SynapseIdx> &numActivePotentialSynapsesForSegment,
-<<<<<<< HEAD
-    const vector<CellIdx> &activePresynapticCells) {
+    const vector<CellIdx> &activePresynapticCells,
+    const bool learn) {
   NTA_ASSERT(numActivePotentialSynapsesForSegment.size() == segments_.size());
 
   // Iterate through all connected synapses.
-  const vector<SynapseIdx>& numActiveConnectedSynapsesForSegment = computeActivity( activePresynapticCells );
-=======
-    const vector<CellIdx> &activePresynapticCells,
-    bool learn) {
+  const vector<SynapseIdx>& numActiveConnectedSynapsesForSegment = computeActivity( activePresynapticCells, learn );
   NTA_ASSERT(numActiveConnectedSynapsesForSegment.size() == segments_.size());
-  NTA_ASSERT(numActivePotentialSynapsesForSegment.size() == segments_.size());
-
-  // Iterate through all connected synapses.
-  computeActivity(
-      numActiveConnectedSynapsesForSegment,
-      activePresynapticCells,
-      learn );
->>>>>>> 6475fba9
 
   // Iterate through all potential synapses.
   std::copy( numActiveConnectedSynapsesForSegment.begin(),
