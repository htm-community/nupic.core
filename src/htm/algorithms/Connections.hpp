/* ---------------------------------------------------------------------
 * HTM Community Edition of NuPIC
 * Copyright (C) 2014-2016, Numenta, Inc.
 *
 * This program is free software: you can redistribute it and/or modify
 * it under the terms of the GNU Affero Public License version 3 as
 * published by the Free Software Foundation.
 *
 * This program is distributed in the hope that it will be useful,
 * but WITHOUT ANY WARRANTY; without even the implied warranty of
 * MERCHANTABILITY or FITNESS FOR A PARTICULAR PURPOSE.
 * See the GNU Affero Public License for more details.
 *
 * You should have received a copy of the GNU Affero Public License
 * along with this program.  If not, see http://www.gnu.org/licenses.
 * ---------------------------------------------------------------------- */

/** @file
 * Definitions for the Connections class in C++
 */

#ifndef NTA_CONNECTIONS_HPP
#define NTA_CONNECTIONS_HPP

#include <limits>
#include <map>
#include <unordered_map>
#include <set>
#include <utility>
#include <vector>
#include <deque>

#include <htm/types/Types.hpp>
#include <htm/types/Serializable.hpp>
#include <htm/types/Sdr.hpp>

namespace htm {

//TODO instead of typedefs, use templates for proper type-checking?
using CellIdx   = htm::ElemSparse; // CellIdx must match with ElemSparse, defined in Sdr.hpp
using SegmentIdx= UInt16; /** Index of segment in cell. */
using SynapseIdx= UInt16; /** Index of synapse in segment. */
using Segment   = UInt32;    /** Index of segment's data. */
using Synapse   = UInt32;    /** Index of synapse's data. */
using Permanence= Real32; //TODO experiment with half aka float16
constexpr const Permanence minPermanence = 0.0f;
constexpr const Permanence maxPermanence = 1.0f;



/**
 * SynapseData class used in Connections.
 *
 * @b Description
 * The SynapseData contains the underlying data for a synapse.
 *
 * @param presynapticCellIdx
 * Cell that this synapse gets input from.
 *
 * @param permanence
 * Permanence of synapse.
 */
struct SynapseData: public Serializable {
  CellIdx presynapticCell;
  Permanence permanence;
  Segment segment;
  Synapse presynapticMapIndex_;
  Synapse id;

  SynapseData() {}

  CerealAdapter;
  template<class Archive>
  void save_ar(Archive & ar) const {
    ar(cereal::make_nvp("perm", permanence),
      cereal::make_nvp("presyn", presynapticCell));
  }
  template<class Archive>
  void load_ar(Archive & ar) {
    ar( permanence, presynapticCell);
  }

};

/**
 * SegmentData class used in Connections.
 *
 * @b Description
 * The SegmentData contains the underlying data for a Segment.
 *
 * @param synapses
 * Synapses on this segment.
 *
 * @param cell
 * The cell that this segment is on.
 */
struct SegmentData {
  SegmentData(const CellIdx cell, Segment id, UInt32 lastUsed = 0) : cell(cell), numConnected(0), lastUsed(lastUsed), id(id) {} //default constructor

  std::vector<Synapse> synapses;
  CellIdx cell; //mother cell that this segment originates from
  SynapseIdx numConnected; //number of permanences from `synapses` that are >= synPermConnected, ie connected synapses
  UInt32 lastUsed = 0; //last used time (iteration). Used for segment pruning by "least recently used" (LRU) in `createSegment`
  Segment id; 
};

/**
 * CellData class used in Connections.
 * A cell consists of segments and in Connections is indexed by CellIdx.
 *
 * @b Description
 * The CellData contains the underlying data for a Cell.
 *
 * @param segments
 * Segments on this cell.
 *
 */
struct CellData {
  std::vector<Segment> segments;
};

/**
 * A base class for Connections event handlers.
 *
 * @b Description
 * This acts as a plug-in point for logging / visualizations.
 */
class ConnectionsEventHandler {
public:
  virtual ~ConnectionsEventHandler() {}

  /**
   * Called after a segment is created.
   */
  virtual void onCreateSegment(Segment segment) {}

  /**
   * Called before a segment is destroyed.
   */
  virtual void onDestroySegment(Segment segment) {}

  /**
   * Called after a synapse is created.
   */
  virtual void onCreateSynapse(Synapse synapse) {}

  /**
   * Called before a synapse is destroyed.
   */
  virtual void onDestroySynapse(Synapse synapse) {}

  /**
   * Called after a synapse's permanence crosses the connected threshold.
   */
  virtual void onUpdateSynapsePermanence(Synapse synapse,
                                         Permanence permanence) {}
};

/**
 * Connections implementation in C++.
 *
 * @b Description
 * The Connections class is a data structure that represents the
 * connections of a collection of cells. It is used in the HTM
 * learning algorithms to store and access data related to the
 * connectivity of cells.
 *
 * Its main utility is to provide a common, optimized data structure
 * that all HTM learning algorithms can use. It is flexible enough to
 * support any learning algorithm that operates on a collection of cells.
 *
 * Each type of connection (proximal, distal basal, apical) should be
 * represented by a different instantiation of this class. This class
 * will help compute the activity along those connections due to active
 * input cells. The responsibility for what effect that activity has on
 * the cells and connections lies in the user of this class.
 *
 * This class is optimized to store connections between cells, and
 * compute the activity of cells due to input over the connections.
 *
 * This class assigns each segment a unique "flatIdx" so that it's
 * possible to use a simple vector to associate segments with values.
 * Create a vector of length `connections.segmentFlatListLength()`,
 * iterate over segments and update the vector at index `segment`.
 *
 */
class Connections : public Serializable
 {
public:
  static const UInt16 VERSION = 2;

  /**
   * Connections empty constructor.
   * (Does not call `initialize`.)
   */
  Connections(){};

  /**
   * Connections constructor.
   *
   * @param numCells           Number of cells.
   * @param connectedThreshold Permanence threshold for synapses connecting or
   *                           disconnecting.
   *
   * @params timeseries - Optional, default false.  If true AdaptSegment will not
   * apply the same learning update to a synapse on consequetive cycles, because
   * then staring at the same object for too long will mess up the synapses.
   * IE Highly correlated inputs will cause the synapse permanences to saturate.
   * This change allows it to work with timeseries data which moves very slowly,
   * instead of the usual HTM inputs which reliably change every cycle.  See
   * also (Kropff & Treves, 2007. http://dx.doi.org/10.2976/1.2793335).
   */
  Connections(const CellIdx numCells, 
	      const Permanence connectedThreshold = 0.5f,
              const bool timeseries = false);

  virtual ~Connections() {}

  /**
   * Initialize connections.
   *
   * @param numCells           Number of cells.
   * @param connectedThreshold Permanence threshold for synapses connecting or
   *                           disconnecting.
   * @param timeseries         See constructor.
   */
  void initialize(const CellIdx numCells, 
		  const Permanence connectedThreshold = 0.5f,
                  const bool timeseries = false);

  /**
   * Creates a segment on the specified cell.
   *
   * @param cell Cell to create segment on.
   *
   * @param maxSegmetsPerCell Optional. Enforce limit on maximum number of segments that can be
   * created on a Cell. If the limit is exceeded, call `destroySegment` to remove least used segments 
   * (ordered by LRU `SegmentData.lastUsed`). Default value is numeric_limits::max() of the data-type, 
   * so effectively disabled. 
   *
   * @retval Unique ID of the created segment `seg`. Use `dataForSegment(seg)` to obtain the segment's data. 
   * Use  `idxOfSegmentOnCell()` to get SegmentIdx of `seg` on this `cell`. 
   *
   */
  Segment createSegment(const CellIdx cell, 
		        const SegmentIdx maxSegmentsPerCell = std::numeric_limits<SegmentIdx>::max());

  /**
   * Creates a synapse on the specified segment.
   *
   * @param segment         Segment to create synapse on.
   * @param presynapticCell Cell to synapse on.
   * @param permanence      Initial permanence of new synapse.
   *
   * @reval Created synapse.
   */
  Synapse createSynapse(const Segment segment,
                        const CellIdx presynapticCell,
                        Permanence permanence);

  /**
   * Destroys segment.
   *
   * @param segment Segment to destroy.
   */
  void destroySegment(const Segment segment);

  /**
   * Destroys synapse.
   *
   * @param synapse Synapse to destroy.
   */
  void destroySynapse(const Synapse synapse);

  /**
   * Updates a synapse's permanence.
   *
   * @param synapse    Synapse to update.
   * @param permanence New permanence.
   */
  void updateSynapsePermanence(const Synapse synapse, 
		               Permanence permanence);

  /**
   * Gets the segments for a cell.
   *
   * @param cell Cell to get segments for.
   *
   * @retval Segments on cell.
   */
  const std::vector<Segment> &segmentsForCell(const CellIdx cell) const {
    return cells_[cell].segments;
  }

  /**
   * Gets the synapses for a segment.
   *
   * @param segment Segment to get synapses for.
   *
   * @retval Synapses on segment.
   */
  const std::vector<Synapse> &synapsesForSegment(const Segment segment) const {
    NTA_ASSERT(segment < segments_.size()) << "Segment out of bounds! " << segment;
    return segments_[segment].synapses;
  }

  /**
   * Gets the cell that this segment is on.
   *
   * @param segment Segment to get the cell for.
   *
   * @retval Cell that this segment is on.
   */
  CellIdx cellForSegment(const Segment segment) const {
    return segments_[segment].cell;
  }

  /**
   * Gets the index of this segment on its respective cell.
   *
   * @param segment Segment to get the idx for.
   *
   * @retval Index of the segment.
   */
  SegmentIdx idxOnCellForSegment(const Segment segment) const;

  /**
   * Get the cell for each provided segment.
   *
   * @param segments
   * The segments to query
   *
   * @param cells
   * Output array with the same length as 'segments'
   */
  void mapSegmentsToCells(const Segment *segments_begin,
                          const Segment *segments_end,
                          CellIdx *cells_begin) const;

  /**
   * Gets the segment that this synapse is on.
   *
   * @param synapse Synapse to get Segment for.
   *
   * @retval Segment that this synapse is on.
   */
  Segment segmentForSynapse(const Synapse synapse) const {
    return synapses_[synapse].segment;
  }

  /**
   * Gets the data for a segment.
   *
   * @param segment Segment to get data for.
   *
   * @retval Segment data.
   */
  const SegmentData &dataForSegment(const Segment segment) const {
    return segments_[segment];
  }
  SegmentData& dataForSegment(const Segment segment) { //editable access, needed by SP 
    return segments_[segment];
  }

  /**
   * Gets the data for a synapse.
   *
   * @param synapse Synapse to get data for.
   *
   * @retval Synapse data.
   */
  const SynapseData &dataForSynapse(const Synapse synapse) const {
    return synapses_[synapse];
  }

  /**
   * Get the segment at the specified cell and offset.
   *
   * @param cell The cell that the segment is on.
   * @param idx The index of the segment on the cell.
   *
   * @retval Segment
   */
  Segment getSegment(const CellIdx cell, const SegmentIdx idx) const {
    return cells_[cell].segments[idx];
  }

  /**
   * Get the vector length needed to use segments as indices.
   *
   * @retval A vector length
   */
  size_t segmentFlatListLength() const { return segments_.size(); };

  /**
   * Compare two segments. Returns true if a < b.
   *
   * Segments are ordered first by cell, then by their order on the cell.
   *
   * @param a Left segment to compare
   * @param b Right segment to compare
   *
   * @retval true if a < b, false otherwise.
   */
  bool compareSegments(const Segment a, const Segment b) const;

  /**
   * Returns the synapses for the source cell that they synapse on.
   *
   * @param presynapticCell(int) Source cell index
   *
   * @return Synapse indices
   */
  std::vector<Synapse> synapsesForPresynapticCell(const CellIdx presynapticCell) const;

  /**
   * For use with time-series datasets.
   */
  void reset();

  /**
   * Compute the segment excitations for a vector of active presynaptic
   * cells.
   *
   * The output vectors aren't grown or cleared. They must be
   * preinitialized with the length returned by
   * getSegmentFlatVectorLength().
   *
   * @param numActiveConnectedSynapsesForSegment
   * An output vector for active connected synapse counts per segment.
   *
   * @param (optional) numActivePotentialSynapsesForSegment
   * An output vector for active potential synapse counts per segment.
   *
   * @param activePresynapticCells
<<<<<<< HEAD
   * Active cells in the input as a sparse indices.
=======
   * Active cells in the input.
   *
   * @param bool learn : enable learning updates (default true)
   *
>>>>>>> 6475fba9
   */
  void computeActivity(std::vector<SynapseIdx> &numActiveConnectedSynapsesForSegment,
                       std::vector<SynapseIdx> &numActivePotentialSynapsesForSegment,
                       const std::vector<CellIdx> &activePresynapticCells,
		       const bool learn = true);

  void computeActivity(std::vector<SynapseIdx> &numActiveConnectedSynapsesForSegment,
                       const std::vector<CellIdx> &activePresynapticCells,
		       const bool learn = true);

  /**
   * The primary method in charge of learning.   Adapts the permanence values of
   * the synapses based on the input SDR.  Learning is applied to a single
   * segment.  Permanence values are increased for synapses connected to input
   * bits that are turned on, and decreased for synapses connected to inputs
   * bits that are turned off.
   *
   * @param segment  Index of segment to apply learning to.  Is returned by 
   *        method getSegment.
   * @param inputVector  An SDR
   * @param increment  Change in permanence for synapses with active presynapses.
   * @param decrement  Change in permanence for synapses with inactive presynapses.
   * @param pruneZeroSynapses (default false) If set, synapses that reach minPermanence(aka. "zero")
   *        are removed. This is used in TemporalMemory.  If the segment becomes empty due to these
   *        removed synapses, we remove the segment (see @ref `destroySegment`).
   */
  void adaptSegment(const Segment segment,
                    const SDR &inputs,
                    const Permanence increment,
                    const Permanence decrement,
		    const bool pruneZeroSynapses = false);

  /**
   * Ensures a minimum number of connected synapses.  This raises permance
   * values until the desired number of synapses have permanences above the
   * connectedThreshold.  This is applied to a single segment.
   *
   * @param segment  Index of segment in connections. Is returned by method getSegment.
   * @param segmentThreshold  Desired number of connected synapses.
   */
  void raisePermanencesToThreshold(const Segment    segment,
                                   const UInt       segmentThreshold);


  /**
   *  iteration: ever increasing step count. 
   *  Increases each main call to "compute". Since connections has more
   *  methods that are called instead of compute (adaptSegment, computeActivity,..)
   *  this counter is increased in @ref `computeActivity` as it is called by both
   *  SP & TM. 
   */
//!  const UInt32& iteration = iteration_; //FIXME cannot construct iteration like this?
  UInt32 iteration() const { return iteration_; }


  /**
   * Ensures that the number of connected synapses is sane.  This method
   * controls the sparsity of the synaptic connections, which is important for
   * the segment to detect things.  If there are too few connections then the
   * segment will not detect anything, and if there are too many connections
   * then the segment will detect everything.
   *
   * See file: docs/synapse_competition.docx
   *
   * This method connects and disconnects synapses by uniformly changing the
   * permanences of all synapses on the segment.
   *
   * @param segment  Index of segment in connections. Is returned by method getSegment.
   * @param minimumSynapses Minimum number of connected synapses allowed on this segment (inclusive).
   * @param maximumSynapses Maximum number of connected synapses allowed on this segment (inclusive).
   */
  void synapseCompetition(  const Segment    segment,
                            const SynapseIdx minimumSynapses,
                            const SynapseIdx maximumSynapses);


  /**
   * Modify all permanence on the given segment, uniformly.
   *
   * @param segment  Index of segment on cell. Is returned by method getSegment.
   * @param delta  Change in permanence value
   */
  void bumpSegment(const Segment segment, const Permanence delta);

  /**
   * Destroy the synapses with the lowest permanence values.  This method is
   * useful for making room for more synapses on a segment which is already
   * full.
   *
   * @param segment - Index of segment in Connections, to be modified.
   * @param nDestroy - Must be greater than or equal to zero!
   * @param excludeCells - Presynaptic cells which will NOT have any synapses destroyed.
   */
  void destroyMinPermanenceSynapses(const Segment segment, Int nDestroy,
                                    const SDR_sparse_t &excludeCells = {});

  /**
   * Print diagnostic info
   */
  friend std::ostream& operator<< (std::ostream& stream, const Connections& self);


  // Serialization
  CerealAdapter;
  template<class Archive>
  void save_ar(Archive & ar) const {
    // make this look like a queue of items to be sent. 
    // and a queue of sizes so we can distribute the 
		// correct number for each level when deserializing.
    std::deque<SynapseData> syndata;
    std::deque<size_t> sizes;
    sizes.push_back(cells_.size());
    for (CellData cellData : cells_) {
      const std::vector<Segment> &segments = cellData.segments;
      sizes.push_back(segments.size());
      for (Segment segment : segments) {
        const SegmentData &segmentData = segments_[segment];
        const std::vector<Synapse> &synapses = segmentData.synapses;
        sizes.push_back(synapses.size());
        for (Synapse synapse : synapses) {
          const SynapseData &synapseData = synapses_[synapse];
          syndata.push_back(synapseData);
        }
      }
    }
    ar(CEREAL_NVP(connectedThreshold_));
    ar(CEREAL_NVP(sizes));
    ar(CEREAL_NVP(syndata));
    ar(CEREAL_NVP(iteration_));
  }

  template<class Archive>
  void load_ar(Archive & ar) {
    std::deque<size_t> sizes;
    std::deque<SynapseData> syndata;
    ar(CEREAL_NVP(connectedThreshold_));
    ar(CEREAL_NVP(sizes));
    ar(CEREAL_NVP(syndata));

    CellIdx numCells = static_cast<CellIdx>(sizes.front()); sizes.pop_front();
    initialize(numCells, connectedThreshold_);
    for (UInt cell = 0; cell < numCells; cell++) {
      size_t numSegments = sizes.front(); sizes.pop_front();
      for (SegmentIdx j = 0; j < static_cast<SegmentIdx>(numSegments); j++) {
        Segment segment = createSegment( cell );

        size_t numSynapses = sizes.front(); sizes.pop_front();
        for (SynapseIdx k = 0; k < static_cast<SynapseIdx>(numSynapses); k++) {
          SynapseData& syn = syndata.front(); syndata.pop_front();
          createSynapse( segment, syn.presynapticCell, syn.permanence );
        }
      }
    }
    ar(CEREAL_NVP(iteration_));
  }

  /**
   * Gets the number of cells.
   *
   * @retval Number of cells.
   */
  size_t numCells() const noexcept { return cells_.size(); }

  constexpr Permanence getConnectedThreshold() const noexcept { return connectedThreshold_; }

  /**
   * Gets the number of segments.
   *
   * @retval Number of segments.
   */
  size_t numSegments() const { 
	  NTA_ASSERT(segments_.size() >= destroyedSegments_.size());
	  return segments_.size() - destroyedSegments_.size(); }

  /**
   * Gets the number of segments on a cell.
   *
   * @retval Number of segments.
   */
  size_t numSegments(const CellIdx cell) const { 
	  return cells_[cell].segments.size(); 
  }

  /**
   * Gets the number of synapses.
   *
   * @retval Number of synapses.
   */
  size_t numSynapses() const {
    NTA_ASSERT(synapses_.size() >= destroyedSynapses_.size());
    return synapses_.size() - destroyedSynapses_.size();
  }

  /**
   * Gets the number of synapses on a segment.
   *
   * @retval Number of synapses.
   */
  size_t numSynapses(const Segment segment) const { 
	  return segments_[segment].synapses.size(); 
  }

  /**
   * Comparison operator.
   */
  bool operator==(const Connections &other) const;
  inline bool operator!=(const Connections &other) const { return !operator==(other); }

  /**
   * Add a connections events handler.
   *
   * The Connections instance takes ownership of the eventHandlers
   * object. Don't delete it. When calling from Python, call
   * eventHandlers.__disown__() to avoid garbage-collecting the object
   * while this instance is still using it. It will be deleted on
   * `unsubscribe`.
   *
   * @param handler
   * An object implementing the ConnectionsEventHandler interface
   *
   * @retval Unsubscribe token
   */
  UInt32 subscribe(ConnectionsEventHandler *handler);

  /**
   * Remove an event handler.
   *
   * @param token
   * The return value of `subscribe`.
   */
  void unsubscribe(UInt32 token);

protected:
  /**
   * Check whether this segment still exists on its cell.
   *
   * @param Segment
   *
   * @retval True if it's still in its cell's segment list.
   */
  bool segmentExists_(const Segment segment) const;

  /**
   * Check whether this synapse still exists on its segment.
   *
   * @param Synapse
   *
   * @retval True if it's still in its segment's synapse list.
   */
  bool synapseExists_(const Synapse synapse) const;

  /**
   * Remove a synapse from presynaptic maps.
   *
   * @param Synapse Index of synapse in presynaptic vector.
   *
   * @param vector<Synapse> ynapsesForPresynapticCell must a vector from be
   * either potentialSynapsesForPresynapticCell_ or
   * connectedSynapsesForPresynapticCell_, depending on whether the synapse is
   * connected or not.
   *
   * @param vector<Synapse> segmentsForPresynapticCell must be a vector from
   * either potentialSegmentsForPresynapticCell_ or
   * connectedSegmentsForPresynapticCell_, depending on whether the synapse is
   * connected or not.
   */
  void removeSynapseFromPresynapticMap_(const Synapse index,
                              std::vector<Synapse> &synapsesForPresynapticCell,
                              std::vector<Segment> &segmentsForPresynapticCell);

private:
  std::vector<CellData>    cells_;
  std::vector<SegmentData> segments_;
  std::vector<Segment>     destroyedSegments_;
  std::vector<SynapseData> synapses_;
  std::vector<Synapse>     destroyedSynapses_;
  Permanence               connectedThreshold_; //TODO make const
  UInt32 iteration_ = 0;

  // Extra bookkeeping for faster computing of segment activity.
 
  struct identity { constexpr size_t operator()( const CellIdx t ) const noexcept { return t; };   };	//TODO in c++20 use std::identity 

  std::unordered_map<CellIdx, std::vector<Synapse>, identity> potentialSynapsesForPresynapticCell_;
  std::unordered_map<CellIdx, std::vector<Synapse>, identity> connectedSynapsesForPresynapticCell_;
  std::unordered_map<CellIdx, std::vector<Segment>, identity> potentialSegmentsForPresynapticCell_;
  std::unordered_map<CellIdx, std::vector<Segment>, identity> connectedSegmentsForPresynapticCell_;

  Segment nextSegmentOrdinal_ = 0;
  Synapse nextSynapseOrdinal_ = 0;

  // These three members should be used when working with highly correlated
  // data. The vectors store the permanence changes made by adaptSegment.
  bool timeseries_;
  std::vector<Permanence> previousUpdates_;
  std::vector<Permanence> currentUpdates_;

  //for prune statistics
  Synapse prunedSyns_ = 0; //how many synapses have been removed?
  Segment prunedSegs_ = 0;

  //for listeners
  UInt32 nextEventToken_;
  std::map<UInt32, ConnectionsEventHandler *> eventHandlers_;
}; // end class Connections

} // end namespace htm

#endif // NTA_CONNECTIONS_HPP<|MERGE_RESOLUTION|>--- conflicted
+++ resolved
@@ -433,14 +433,10 @@
    * An output vector for active potential synapse counts per segment.
    *
    * @param activePresynapticCells
-<<<<<<< HEAD
    * Active cells in the input as a sparse indices.
-=======
-   * Active cells in the input.
    *
    * @param bool learn : enable learning updates (default true)
    *
->>>>>>> 6475fba9
    */
   void computeActivity(std::vector<SynapseIdx> &numActiveConnectedSynapsesForSegment,
                        std::vector<SynapseIdx> &numActivePotentialSynapsesForSegment,
