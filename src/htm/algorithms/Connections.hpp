/* ---------------------------------------------------------------------
 * HTM Community Edition of NuPIC
 * Copyright (C) 2014-2016, Numenta, Inc.
 *
 * This program is free software: you can redistribute it and/or modify
 * it under the terms of the GNU Affero Public License version 3 as
 * published by the Free Software Foundation.
 *
 * This program is distributed in the hope that it will be useful,
 * but WITHOUT ANY WARRANTY; without even the implied warranty of
 * MERCHANTABILITY or FITNESS FOR A PARTICULAR PURPOSE.
 * See the GNU Affero Public License for more details.
 *
 * You should have received a copy of the GNU Affero Public License
 * along with this program.  If not, see http://www.gnu.org/licenses.
 * ---------------------------------------------------------------------- */

/** @file
 * Definitions for the Connections class in C++
 */

#ifndef NTA_CONNECTIONS_HPP
#define NTA_CONNECTIONS_HPP

#include <limits>
#include <map>
#include <unordered_map>
#include <set>
#include <utility>
#include <vector>
#include <deque>

#include <htm/types/Types.hpp>
#include <htm/types/Serializable.hpp>
#include <htm/types/Sdr.hpp>

namespace htm {

//TODO instead of typedefs, use templates for proper type-checking?
using CellIdx   = htm::ElemSparse; // CellIdx must match with ElemSparse, defined in Sdr.hpp
using SegmentIdx= UInt16; /** Index of segment in cell. */
using SynapseIdx= UInt16; /** Index of synapse in segment. */
using Segment   = UInt32;    /** Index of segment's data. */
using Synapse   = UInt32;    /** Index of synapse's data. */
using Permanence= Real32; //TODO experiment with half aka float16
constexpr const Permanence minPermanence = 0.0f;
constexpr const Permanence maxPermanence = 1.0f;



/**
 * SynapseData class used in Connections.
 *
 * @b Description
 * The SynapseData contains the underlying data for a synapse.
 *
 * @param presynapticCellIdx
 * Cell that this synapse gets input from.
 *
 * @param permanence
 * Permanence of synapse.
 */
struct SynapseData: public Serializable {
  CellIdx presynapticCell;
  Permanence permanence;
  Segment segment;
  Synapse presynapticMapIndex_;
  Synapse id;

  SynapseData() {}

  //Serialization
  CerealAdapter;
  template<class Archive>
  void save_ar(Archive & ar) const {
    ar(CEREAL_NVP(permanence),
       CEREAL_NVP(presynapticCell),
       CEREAL_NVP(segment),
       CEREAL_NVP(presynapticMapIndex_),
       CEREAL_NVP(id)
    );
  }
  template<class Archive>
  void load_ar(Archive & ar) {
    ar( permanence, presynapticCell, segment, presynapticMapIndex_, id);
  }

  //operator==
  bool operator==(const SynapseData& o) const {
    try {
    NTA_CHECK(presynapticCell == o.presynapticCell ) << "SynapseData equals: presynapticCell";
    NTA_CHECK(permanence == o.permanence ) << "SynapseData equals: permanence";
    NTA_CHECK(segment == o.segment ) << "SynapseData equals: segment";
    NTA_CHECK(presynapticMapIndex_ == o.presynapticMapIndex_ ) << "SynapseData equals: presynapticMapIndex_";
    NTA_CHECK(id == o.id ) << "SynapseData equals: id";
    } catch(const htm::Exception& ex) {
      //NTA_WARN << "SynapseData equals: " << ex.what(); //Note: uncomment for debug, tells you 
      //where the diff is. It's perfectly OK for the "exception" to occur, as it just denotes
      //that the data is NOT equal.
      return false;
    }
    return true;
  }
  inline bool operator!=(const SynapseData& o) const { return !operator==(o); }

};

/**
 * SegmentData class used in Connections.
 *
 * @b Description
 * The SegmentData contains the underlying data for a Segment.
 *
 * @param synapses
 * Synapses on this segment.
 *
 * @param cell
 * The cell that this segment is on.
 */
struct SegmentData: public Serializable {
  SegmentData(const CellIdx cell, Segment id, UInt32 lastUsed = 0) : cell(cell), numConnected(0), lastUsed(lastUsed), id(id) {} //default constructor

  std::vector<Synapse> synapses;
  CellIdx cell; //mother cell that this segment originates from
  SynapseIdx numConnected; //number of permanences from `synapses` that are >= synPermConnected, ie connected synapses
  UInt32 lastUsed = 0; //last used time (iteration). Used for segment pruning by "least recently used" (LRU) in `createSegment`
  Segment id; 

  //Serialize
  SegmentData() {}; //empty constructor for serialization, do not use
  CerealAdapter;
  template<class Archive>
  void save_ar(Archive & ar) const {
    ar(CEREAL_NVP(synapses),
       CEREAL_NVP(cell),
       CEREAL_NVP(numConnected),
       CEREAL_NVP(lastUsed),
       CEREAL_NVP(id)
    );
  }
  template<class Archive>
  void load_ar(Archive & ar) {
    ar( synapses, cell, numConnected, lastUsed, id);
  }

  //equals op==
  bool operator==(const SegmentData& o) const {
    try {
      NTA_CHECK(synapses == o.synapses) << "SegmentData equals: synapses";
      NTA_CHECK(cell == o.cell) << "SegmentData equals: cell";
      NTA_CHECK(numConnected == o.numConnected) << "SegmentData equals: numConnected";
      NTA_CHECK(lastUsed == o.lastUsed) << "SegmentData equals: lastUsed";
      NTA_CHECK(id == o.id) << "SegmentData equals: id";

    } catch(const htm::Exception& ex) {
      //NTA_WARN << "SegmentData equals: " << ex.what();
      return false;
    }
    return true;
  }
  inline bool operator!=(const SegmentData& o) const { return !operator==(o); }
};

/**
 * CellData class used in Connections.
 * A cell consists of segments and in Connections is indexed by CellIdx.
 *
 * @b Description
 * The CellData contains the underlying data for a Cell.
 *
 * @param segments
 * Segments on this cell.
 *
 */
struct CellData : public Serializable {
  std::vector<Segment> segments;

  //Serialization
  CerealAdapter;
  template<class Archive>
  void save_ar(Archive & ar) const {
    ar(CEREAL_NVP(segments)
    );
  }
  template<class Archive>
  void load_ar(Archive & ar) {
    ar( segments);
  }

  //operator==
  bool operator==(const CellData& o) const {
    try {
      NTA_CHECK( segments == o.segments ) << "CellData equals: segments";
    } catch(const htm::Exception& ex) {
      //NTA_WARN << "CellData equals: " << ex.what();
      return false;
    }
    return true;
  }
  inline bool operator!=(const CellData& o) const { return !operator==(o); }
};


/**
 * A base class for Connections event handlers.
 *
 * @b Description
 * This acts as a plug-in point for logging / visualizations.
 */
class ConnectionsEventHandler {
public:
  virtual ~ConnectionsEventHandler() {}

  /**
   * Called after a segment is created.
   */
  virtual void onCreateSegment(Segment segment) {}

  /**
   * Called before a segment is destroyed.
   */
  virtual void onDestroySegment(Segment segment) {}

  /**
   * Called after a synapse is created.
   */
  virtual void onCreateSynapse(Synapse synapse) {}

  /**
   * Called before a synapse is destroyed.
   */
  virtual void onDestroySynapse(Synapse synapse) {}

  /**
   * Called after a synapse's permanence crosses the connected threshold.
   */
  virtual void onUpdateSynapsePermanence(Synapse synapse,
                                         Permanence permanence) {}
};

/**
 * Connections implementation in C++.
 *
 * @b Description
 * The Connections class is a data structure that represents the
 * connections of a collection of cells. It is used in the HTM
 * learning algorithms to store and access data related to the
 * connectivity of cells.
 *
 * Its main utility is to provide a common, optimized data structure
 * that all HTM learning algorithms can use. It is flexible enough to
 * support any learning algorithm that operates on a collection of cells.
 *
 * Each type of connection (proximal, distal basal, apical) should be
 * represented by a different instantiation of this class. This class
 * will help compute the activity along those connections due to active
 * input cells. The responsibility for what effect that activity has on
 * the cells and connections lies in the user of this class.
 *
 * This class is optimized to store connections between cells, and
 * compute the activity of cells due to input over the connections.
 *
 * This class assigns each segment a unique "flatIdx" so that it's
 * possible to use a simple vector to associate segments with values.
 * Create a vector of length `connections.segmentFlatListLength()`,
 * iterate over segments and update the vector at index `segment`.
 *
 */
class Connections : public Serializable
 {
public:
  static const UInt16 VERSION = 2;

  /**
   * Connections empty constructor.
   * (Does not call `initialize`.)
   */
  Connections(){};

  /**
   * Connections constructor.
   *
   * @param numCells           Number of cells.
   * @param connectedThreshold Permanence threshold for synapses connecting or
   *                           disconnecting.
   *
   * @params timeseries - Optional, default false.  If true AdaptSegment will not
   * apply the same learning update to a synapse on consequetive cycles, because
   * then staring at the same object for too long will mess up the synapses.
   * IE Highly correlated inputs will cause the synapse permanences to saturate.
   * This change allows it to work with timeseries data which moves very slowly,
   * instead of the usual HTM inputs which reliably change every cycle.  See
   * also (Kropff & Treves, 2007. http://dx.doi.org/10.2976/1.2793335).
   */
  Connections(const CellIdx numCells, 
	      const Permanence connectedThreshold = 0.5f,
              const bool timeseries = false);

  virtual ~Connections() {} 

  /**
   * Initialize connections.
   *
   * @param numCells           Number of cells.
   * @param connectedThreshold Permanence threshold for synapses connecting or
   *                           disconnecting.
   * @param timeseries         See constructor.
   */
  void initialize(const CellIdx numCells, 
		  const Permanence connectedThreshold = 0.5f,
                  const bool timeseries = false);

  /**
   * Creates a segment on the specified cell.
   *
   * @param cell Cell to create segment on.
   *
   * @param maxSegmetsPerCell Optional. Enforce limit on maximum number of segments that can be
   * created on a Cell. If the limit is exceeded, call `destroySegment` to remove least used segments 
   * (ordered by LRU `SegmentData.lastUsed`). Default value is numeric_limits::max() of the data-type, 
   * so effectively disabled. 
   *
   * @retval Unique ID of the created segment `seg`. Use `dataForSegment(seg)` to obtain the segment's data. 
   * Use  `idxOfSegmentOnCell()` to get SegmentIdx of `seg` on this `cell`. 
   *
   */
  Segment createSegment(const CellIdx cell, 
		        const SegmentIdx maxSegmentsPerCell = std::numeric_limits<SegmentIdx>::max());

  /**
   * Creates a synapse on the specified segment that connects to the presynaptic cell.
   *
   * Note 1: If attemping to connect to an already synapsed presynaptic cell, we don't create
   *   a duplicit synapse, and just return early with the existing synapse. 
   *   This has an effect that `connections.synapsesForSegment()` is not ensured to grow (by +1)
   *   after calling `createSynapse()` is the method conditionally skips. Users can query this by
   *   `connections.numSynapses(segment)`.
   *
   *   Explanation:
   *     Biological motivation (?):
   *     There are structural constraints on the shapes of axons & synapses
   *     which prevent a large number duplicate of connections.
   *
   *     It's important to prevent cells from growing duplicate synapses onto a segment,
   *     because otherwise a strong input would be sampled many times and grow many synapses.
   *     That would give such input a stronger connection.
   *     Synapses are supposed to have binary effects (0 or 1) but duplicate synapses give
   *     them (synapses 0/1) varying levels of strength.
   *
   * @param segment         Segment to create synapse on.
   * @param presynapticCell Cell to synapse on.
   * @param permanence      Initial permanence of new synapse. If calling "create" on an existing synapse (same segment, presynapticCell),
   *   then we either keep the old one, or update the old one to have higher permanence (from the new call).
   *
   * @return Created synapse - index to the newly created synapse. Use `dataForSynapse(returnedValue)` to work with it.
   */
  Synapse createSynapse(const Segment segment,
                        const CellIdx presynapticCell,
                        Permanence permanence);

  /**
   * Destroys segment.
   *
   * @param segment Segment to destroy.
   */
  void destroySegment(const Segment segment);

  /**
   * Destroys synapse.
   *
   * @param synapse Synapse to destroy.
   * @throws if synapse does not exist (ie already removed)
   */
  void destroySynapse(const Synapse synapse);

  /**
   * Updates a synapse's permanence.
   *
   * @param synapse    Synapse to update.
   * @param permanence New permanence.
   */
  void updateSynapsePermanence(const Synapse synapse, 
		               Permanence permanence);

  /**
   * Gets the segments for a cell.
   *
   * @param cell Cell to get segments for.
   *
   * @retval Segments on cell.
   */
  const std::vector<Segment> &segmentsForCell(const CellIdx cell) const {
    return cells_[cell].segments;
  }

  /**
   * Gets the synapses for a segment.
   *
   * @param segment Segment to get synapses for.
   *
   * @retval Synapses on segment.
   */
  const std::vector<Synapse> &synapsesForSegment(const Segment segment) const {
    NTA_ASSERT(segment < segments_.size()) << "Segment out of bounds! " << segment;
    return segments_[segment].synapses;
  }

  /**
   * Gets the cell that this segment is on.
   *
   * @param segment Segment to get the cell for.
   *
   * @retval Cell that this segment is on.
   */
  CellIdx cellForSegment(const Segment segment) const {
    NTA_ASSERT(segmentExists_(segment));
    return segments_[segment].cell;
  }

  /**
   * Gets the index of this segment on its respective cell.
   *
   * @param segment Segment to get the idx for.
   *
   * @retval Index of the segment.
   */
  SegmentIdx idxOnCellForSegment(const Segment segment) const;

  /**
   * Gets the segment that this synapse is on.
   *
   * @param synapse Synapse to get Segment for.
   *
   * @retval Segment that this synapse is on.
   */
  Segment segmentForSynapse(const Synapse synapse) const {
    return synapses_[synapse].segment;
  }

  /**
   * Gets the data for a segment.
   *
   * @param segment Segment to get data for.
   *
   * @retval Segment data.
   */
  const SegmentData &dataForSegment(const Segment segment) const {
    NTA_CHECK(segmentExists_(segment));
    return segments_[segment];
  }
  SegmentData& dataForSegment(const Segment segment) { //editable access, needed by SP
    NTA_CHECK(segmentExists_(segment));
    return segments_[segment];
  }

  /**
   * Gets the data for a synapse.
   *
   * @param synapse Synapse to get data for.
   *
   * @retval Synapse data.
   */
  inline const SynapseData& dataForSynapse(const Synapse synapse) const {
    NTA_CHECK(synapseExists_(synapse, true));
    return synapses_[synapse];
  }

  /**
   * Get the segment at the specified cell and offset.
   *
   * @param cell The cell that the segment is on.
   * @param idx The index of the segment on the cell.
   *
   * @retval Segment
   */
  inline Segment getSegment(const CellIdx cell, const SegmentIdx idx) const {
    return cells_[cell].segments[idx];
  }

  /**
   * Get the vector length needed to use segments as indices.
   *
   * @retval A vector length
   */
  inline size_t segmentFlatListLength() const noexcept { return segments_.size(); };

  /**
   * Compare two segments. Returns true if a < b.
   *
   * Segments are ordered first by cell, then by their order on the cell.
   *
   * @param a Left segment to compare
   * @param b Right segment to compare
   *
   * @retval true if a < b, false otherwise.
   */
  bool compareSegments(const Segment a, const Segment b) const;

  /**
   * Returns the synapses for the source cell that they synapse on.
   *
   * @param presynapticCell(int) Source cell index
   *
   * @return Synapse indices
   */
  std::vector<Synapse> synapsesForPresynapticCell(const CellIdx presynapticCell) const;

  /**
   * For use with time-series datasets.
   */
  void reset() noexcept;

  /**
   * Compute the segment excitations for a vector of active presynaptic
   * cells.
   *
   * The output vectors aren't grown or cleared. They must be
   * preinitialized with the length returned by
   * getSegmentFlatVectorLength().
   *
   * @param (optional) numActivePotentialSynapsesForSegment
   * An output vector for active potential synapse counts per segment.
   *
   * @param activePresynapticCells
   * Active cells in the input.
   *
   * @param bool learn : enable learning updates (default true)
   *
   * @return numActiveConnectedSynapsesForSegment
   * An output vector for active connected synapse counts per segment.
   *
   */
  std::vector<SynapseIdx> computeActivity(
                       std::vector<SynapseIdx> &numActivePotentialSynapsesForSegment,
                       const std::vector<CellIdx> &activePresynapticCells,
		       const bool learn = true);

  std::vector<SynapseIdx> computeActivity(const std::vector<CellIdx> &activePresynapticCells, 
		                          const bool learn = true);

  /**
   * The primary method in charge of learning.   Adapts the permanence values of
   * the synapses based on the input SDR.  Learning is applied to a single
   * segment.  Permanence values are increased for synapses connected to input
   * bits that are turned on, and decreased for synapses connected to inputs
   * bits that are turned off.
   *
   * @param segment  Index of segment to apply learning to.  Is returned by 
   *        method getSegment.
   * @param inputVector  An SDR
   * @param increment  Change in permanence for synapses with active presynapses.
   * @param decrement  Change in permanence for synapses with inactive presynapses.
   * @param pruneZeroSynapses (default false) If set, synapses that reach minPermanence(aka. "zero")
   *        are removed. This is used in TemporalMemory.
   * @param segmentThreshold (optional) (default 0) Minimum number of connected synapses for a segment
   *        to be considered active. @see raisePermenencesToThreshold(). Equivalent to `SP.stimulusThreshold`.
   *        If `pruneZeroSynapses` is used and synapses are removed, if the amount of synapses drops below 
   *        `segmentThreshold`, we'll remove the segment as it can never become active again. See `destroySegment`.
   */
  void adaptSegment(const Segment segment,
                    const SDR &inputs,
                    const Permanence increment,
                    const Permanence decrement,
		    const bool pruneZeroSynapses = false,
		    const UInt segmentThreshold = 0);

  /**
   * Ensures a minimum number of connected synapses.  This raises permance
   * values until the desired number of synapses have permanences above the
   * connectedThreshold.  This is applied to a single segment.
   *
   * @param segment  Index of segment in connections. Is returned by method getSegment.
   * @param segmentThreshold  Desired number of connected synapses.
   */
  void raisePermanencesToThreshold(const Segment    segment,
                                   const UInt       segmentThreshold);


  /**
   *  iteration: ever increasing step count. 
   *  Increases each main call to "compute". Since connections has more
   *  methods that are called instead of compute (adaptSegment, computeActivity,..)
   *  this counter is increased in @ref `computeActivity` as it is called by both
   *  SP & TM. 
   */
//!  const UInt32& iteration = iteration_; //FIXME cannot construct iteration like this?
  UInt32 iteration() const noexcept { return iteration_; }


  /**
   * Ensures that the number of connected synapses is sane.  This method
   * controls the sparsity of the synaptic connections, which is important for
   * the segment to detect things.  If there are too few connections then the
   * segment will not detect anything, and if there are too many connections
   * then the segment will detect everything.
   *
   * See file: docs/synapse_competition.docx
   *
   * This method connects and disconnects synapses by uniformly changing the
   * permanences of all synapses on the segment.
   *
   * @param segment  Index of segment in connections. Is returned by method getSegment.
   * @param minimumSynapses Minimum number of connected synapses allowed on this segment (inclusive).
   * @param maximumSynapses Maximum number of connected synapses allowed on this segment (inclusive).
   */
  void synapseCompetition(  const Segment    segment,
                            const SynapseIdx minimumSynapses,
                            const SynapseIdx maximumSynapses);


  /**
   * Modify all permanence on the given segment, uniformly.
   *
   * @param segment  Index of segment on cell. Is returned by method getSegment.
   * @param delta  Change in permanence value
   */
  void bumpSegment(const Segment segment, const Permanence delta);

<<<<<<< HEAD
=======
  /**
   * Destroy the synapses with the lowest permanence values.  This method is
   * useful for making room for more synapses on a segment which is already
   * full.
   *
   * @param segment - Index of segment in Connections, to be modified.
   * @param nDestroy - Must be greater than or equal to zero!
   * @param excludeCells - Presynaptic cells which will NOT have any synapses destroyed.
   */
  void destroyMinPermanenceSynapses(const Segment segment, 
		                    const size_t nDestroy,
                                    const SDR_sparse_t &excludeCells = {});
>>>>>>> 0bc71e19

  /**
   * Print diagnostic info
   */
  friend std::ostream& operator<< (std::ostream& stream, const Connections& self);


  // Serialization
  CerealAdapter;
  template<class Archive>
  void save_ar(Archive & ar) const {
    ar(CEREAL_NVP(connectedThreshold_));
    ar(CEREAL_NVP(iteration_));
    ar(CEREAL_NVP(cells_));
    ar(CEREAL_NVP(segments_));
    ar(CEREAL_NVP(synapses_));

    ar(CEREAL_NVP(destroyedSynapses_));
    ar(CEREAL_NVP(destroyedSegments_));

    ar(CEREAL_NVP(potentialSynapsesForPresynapticCell_));
    ar(CEREAL_NVP(connectedSynapsesForPresynapticCell_));
    ar(CEREAL_NVP(potentialSegmentsForPresynapticCell_));
    ar(CEREAL_NVP(connectedSegmentsForPresynapticCell_));

    ar(CEREAL_NVP(nextSegmentOrdinal_));
    ar(CEREAL_NVP(nextSynapseOrdinal_));

    ar(CEREAL_NVP(timeseries_));
    ar(CEREAL_NVP(previousUpdates_));
    ar(CEREAL_NVP(currentUpdates_));

    ar(CEREAL_NVP(prunedSyns_));
    ar(CEREAL_NVP(prunedSegs_));
  }

  template<class Archive>
  void load_ar(Archive & ar) {
    ar(CEREAL_NVP(connectedThreshold_));
    ar(CEREAL_NVP(iteration_));
    //!initialize(numCells, connectedThreshold_); //initialize Connections //Note: we actually don't call Connections
    //initialize() as all the members are de/serialized. 
    ar(CEREAL_NVP(cells_));
    ar(CEREAL_NVP(segments_));
    ar(CEREAL_NVP(synapses_));

    ar(CEREAL_NVP(destroyedSynapses_));
    ar(CEREAL_NVP(destroyedSegments_));

    ar(CEREAL_NVP(potentialSynapsesForPresynapticCell_));
    ar(CEREAL_NVP(connectedSynapsesForPresynapticCell_));
    ar(CEREAL_NVP(potentialSegmentsForPresynapticCell_));
    ar(CEREAL_NVP(connectedSegmentsForPresynapticCell_));

    ar(CEREAL_NVP(nextSegmentOrdinal_));
    ar(CEREAL_NVP(nextSynapseOrdinal_));

    ar(CEREAL_NVP(timeseries_));
    ar(CEREAL_NVP(previousUpdates_));
    ar(CEREAL_NVP(currentUpdates_));

    ar(CEREAL_NVP(prunedSyns_));
    ar(CEREAL_NVP(prunedSegs_));
  }

  /**
   * Gets the number of cells.
   *
   * @retval Number of cells.
   */
  size_t numCells() const noexcept { return cells_.size(); }

  constexpr Permanence getConnectedThreshold() const noexcept { return connectedThreshold_; }

  /**
   * Gets the number of segments.
   *
   * @retval Number of segments.
   */
  size_t numSegments() const { 
	  NTA_ASSERT(segments_.size() >= destroyedSegments_);
	  return segments_.size() - destroyedSegments_; 
  }

  /**
   * Gets the number of segments on a cell.
   *
   * @retval Number of segments.
   */
  size_t numSegments(const CellIdx cell) const { 
	  return cells_[cell].segments.size(); 
  }

  /**
   * Gets the number of synapses.
   *
   * @retval Number of synapses.
   */
  size_t numSynapses() const {
    NTA_ASSERT(synapses_.size() >= destroyedSynapses_);
    return synapses_.size() - destroyedSynapses_;
  }

  /**
   * Gets the number of synapses on a segment.
   *
   * @retval Number of synapses.
   */
  size_t numSynapses(const Segment segment) const { 
	  return segments_[segment].synapses.size(); 
  }

  /**
   * Comparison operator.
   */
  bool operator==(const Connections &other) const;
  inline bool operator!=(const Connections &other) const { return !operator==(other); }

  /**
   * Add a connections events handler.
   *
   * The Connections instance takes ownership of the eventHandlers
   * object. Don't delete it. When calling from Python, call
   * eventHandlers.__disown__() to avoid garbage-collecting the object
   * while this instance is still using it. It will be deleted on
   * `unsubscribe`.
   *
   * @param handler
   * An object implementing the ConnectionsEventHandler interface
   *
   * @retval Unsubscribe token
   */
  UInt32 subscribe(ConnectionsEventHandler *handler);

  /**
   * Remove an event handler.
   *
   * @param token
   * The return value of `subscribe`.
   */
  void unsubscribe(UInt32 token);

protected:
  /**
   * Check whether this segment still exists on its cell.
   *
   * @param Segment
   *
   * @retval True if it's still in its cell's segment list.
   */
  bool segmentExists_(const Segment segment) const;

  /**
   * Check whether this synapse still exists "in Connections" ( on its segment).
   * After calling `synapseCreate()` this should be True, after `synapseDestroy()` 
   * its False.
   *
   * Note: 
   *
   * @param Synapse
   * @param fast - bool, default false. If false, run the slow, proper check that is always correct. 
   *   If true, we use a "hack" for speed, where destroySynapse sets synapseData.permanence=-1,
   *   so we can check and compare alter, if ==-1 then synapse is "removed". 
   *   The problem is that synapseData are never truly removed. 
   *   #TODO instead of vector<SynapseData> synapses_, try map<Synapse, SynapseData>, that way, we can properly remove (and check).
   *
   * @retval True if synapse is valid (not removed, it's still in its segment's synapse list)
   */
  bool synapseExists_(const Synapse synapse, bool fast = false) const;

  /**
   * Remove a synapse from presynaptic maps.
   *
   * @param Synapse Index of synapse in presynaptic vector.
   *
   * @param vector<Synapse> ynapsesForPresynapticCell must a vector from be
   * either potentialSynapsesForPresynapticCell_ or
   * connectedSynapsesForPresynapticCell_, depending on whether the synapse is
   * connected or not.
   *
   * @param vector<Synapse> segmentsForPresynapticCell must be a vector from
   * either potentialSegmentsForPresynapticCell_ or
   * connectedSegmentsForPresynapticCell_, depending on whether the synapse is
   * connected or not.
   */
  void removeSynapseFromPresynapticMap_(const Synapse index,
                              std::vector<Synapse> &synapsesForPresynapticCell,
                              std::vector<Segment> &segmentsForPresynapticCell);

  /** 
   *  Remove least recently used Segment from cell. 
   */
  void pruneLRUSegment_(const CellIdx& cell);

private:
  std::vector<CellData>    cells_;
  std::vector<SegmentData> segments_;
  size_t                   destroyedSegments_ = 0;
  std::vector<SynapseData> synapses_;
  size_t                   destroyedSynapses_ = 0;
  Permanence               connectedThreshold_; //TODO make const
  UInt32 iteration_ = 0;

  // Extra bookkeeping for faster computing of segment activity.
 
  struct identity { constexpr size_t operator()( const CellIdx t ) const noexcept { return t; };   };	//TODO in c++20 use std::identity 

  std::unordered_map<CellIdx, std::vector<Synapse>, identity> potentialSynapsesForPresynapticCell_;
  std::unordered_map<CellIdx, std::vector<Synapse>, identity> connectedSynapsesForPresynapticCell_;
  std::unordered_map<CellIdx, std::vector<Segment>, identity> potentialSegmentsForPresynapticCell_;
  std::unordered_map<CellIdx, std::vector<Segment>, identity> connectedSegmentsForPresynapticCell_;

  Segment nextSegmentOrdinal_ = 0;
  Synapse nextSynapseOrdinal_ = 0;

  // These three members should be used when working with highly correlated
  // data. The vectors store the permanence changes made by adaptSegment.
  bool timeseries_;
  std::vector<Permanence> previousUpdates_;
  std::vector<Permanence> currentUpdates_;

  //for prune statistics
  Synapse prunedSyns_ = 0; //how many synapses have been removed?
  Segment prunedSegs_ = 0;

  //for listeners //TODO listeners are not serialized, nor included in equals ==
  UInt32 nextEventToken_;
  std::map<UInt32, ConnectionsEventHandler *> eventHandlers_;
}; // end class Connections

} // end namespace htm

#endif // NTA_CONNECTIONS_HPP<|MERGE_RESOLUTION|>--- conflicted
+++ resolved
@@ -616,21 +616,6 @@
    */
   void bumpSegment(const Segment segment, const Permanence delta);
 
-<<<<<<< HEAD
-=======
-  /**
-   * Destroy the synapses with the lowest permanence values.  This method is
-   * useful for making room for more synapses on a segment which is already
-   * full.
-   *
-   * @param segment - Index of segment in Connections, to be modified.
-   * @param nDestroy - Must be greater than or equal to zero!
-   * @param excludeCells - Presynaptic cells which will NOT have any synapses destroyed.
-   */
-  void destroyMinPermanenceSynapses(const Segment segment, 
-		                    const size_t nDestroy,
-                                    const SDR_sparse_t &excludeCells = {});
->>>>>>> 0bc71e19
 
   /**
    * Print diagnostic info
