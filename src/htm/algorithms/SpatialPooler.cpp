/* ---------------------------------------------------------------------
 * HTM Community Edition of NuPIC
 * Copyright (C) 2013, Numenta, Inc.
 *
 * This program is free software: you can redistribute it and/or modify
 * it under the terms of the GNU Affero Public License version 3 as
 * published by the Free Software Foundation.
 *
 * This program is distributed in the hope that it will be useful,
 * but WITHOUT ANY WARRANTY; without even the implied warranty of
 * MERCHANTABILITY or FITNESS FOR A PARTICULAR PURPOSE.
 * See the GNU Affero Public License for more details.
 *
 * You should have received a copy of the GNU Affero Public License
 * along with this program.  If not, see http://www.gnu.org/licenses.
 * ---------------------------------------------------------------------- */

/** @file
 * Implementation of SpatialPooler
 */

#include <string>
#include <algorithm>
#include <iterator> //begin()
#include <cmath> //fmod

#include <htm/algorithms/SpatialPooler.hpp>
#include <htm/utils/Topology.hpp>
#include <htm/utils/VectorHelpers.hpp>

using namespace std;
using namespace htm;

class CoordinateConverterND {

public:
  CoordinateConverterND(const vector<UInt> &dimensions) {
    NTA_ASSERT(!dimensions.empty());

    dimensions_ = dimensions;
    UInt b = 1u;
    for (Size i = dimensions.size(); i > 0u; i--) {
      bounds_.insert(bounds_.begin(), b);
      b *= dimensions[i-1];
    }
  }

  void toCoord(UInt index, vector<UInt> &coord) const {
    coord.clear();
    for (Size i = 0u; i < bounds_.size(); i++) {
      coord.push_back((index / bounds_[i]) % dimensions_[i]);
    }
  };

  UInt toIndex(vector<UInt> &coord) const {
    UInt index = 0;
    for (Size i = 0; i < coord.size(); i++) {
      index += coord[i] * bounds_[i];
    }
    return index;
  };

private:
  vector<UInt> dimensions_;
  vector<UInt> bounds_;
};

SpatialPooler::SpatialPooler() {
  // The current version number.
  version_ = 2;
}

SpatialPooler::SpatialPooler(
    const vector<UInt> inputDimensions, const vector<UInt> columnDimensions,
    UInt potentialRadius, Real potentialPct, bool globalInhibition,
    Real localAreaDensity, Int numActiveColumnsPerInhArea,
    UInt stimulusThreshold, Real synPermInactiveDec, Real synPermActiveInc,
    Real synPermConnected, Real minPctOverlapDutyCycles, UInt dutyCyclePeriod,
    Real boostStrength, Int seed, UInt spVerbosity, bool wrapAround)
    : SpatialPooler::SpatialPooler()
{
  // The current version number for serialzation.
  version_ = 2;

  initialize(inputDimensions,
             columnDimensions,
             potentialRadius,
             potentialPct,
             globalInhibition,
             localAreaDensity,
             numActiveColumnsPerInhArea,
             stimulusThreshold,
             synPermInactiveDec,
             synPermActiveInc,
             synPermConnected,
             minPctOverlapDutyCycles,
             dutyCyclePeriod,
             boostStrength,
             seed,
             spVerbosity,
             wrapAround);
}

vector<UInt> SpatialPooler::getColumnDimensions() const {
  return columnDimensions_;
}

vector<UInt> SpatialPooler::getInputDimensions() const {
  return inputDimensions_;
}

UInt SpatialPooler::getNumColumns() const { return numColumns_; }

UInt SpatialPooler::getNumInputs() const { return numInputs_; }

UInt SpatialPooler::getPotentialRadius() const { return potentialRadius_; }

void SpatialPooler::setPotentialRadius(UInt potentialRadius) {
  NTA_CHECK(potentialRadius < numInputs_);
  potentialRadius_ = potentialRadius;
}

Real SpatialPooler::getPotentialPct() const { return potentialPct_; }

void SpatialPooler::setPotentialPct(Real potentialPct) {
  NTA_CHECK(potentialPct > 0.0f && potentialPct <= 1.0f);
  potentialPct_ = potentialPct;
}

bool SpatialPooler::getGlobalInhibition() const { return globalInhibition_; }

void SpatialPooler::setGlobalInhibition(bool globalInhibition) {
  globalInhibition_ = globalInhibition;
}

Int SpatialPooler::getNumActiveColumnsPerInhArea() const {
  return numActiveColumnsPerInhArea_;
}

void SpatialPooler::setNumActiveColumnsPerInhArea(UInt numActiveColumnsPerInhArea) {
  NTA_CHECK(numActiveColumnsPerInhArea > 0u && numActiveColumnsPerInhArea <= numColumns_); //TODO this boundary could be smarter
  numActiveColumnsPerInhArea_ = numActiveColumnsPerInhArea;
  localAreaDensity_ = DISABLED;  //MUTEX with localAreaDensity
}

Real SpatialPooler::getLocalAreaDensity() const { return localAreaDensity_; }

void SpatialPooler::setLocalAreaDensity(Real localAreaDensity) {
  NTA_CHECK(localAreaDensity > 0.0f && localAreaDensity <= 1.0f);
  localAreaDensity_ = localAreaDensity;
  numActiveColumnsPerInhArea_ = DISABLED; //MUTEX with numActiveColumnsPerInhArea
}

UInt SpatialPooler::getStimulusThreshold() const { return stimulusThreshold_; }

void SpatialPooler::setStimulusThreshold(UInt stimulusThreshold) {
  stimulusThreshold_ = stimulusThreshold;
}

UInt SpatialPooler::getInhibitionRadius() const { return inhibitionRadius_; }

void SpatialPooler::setInhibitionRadius(UInt inhibitionRadius) {
  inhibitionRadius_ = inhibitionRadius;
}

UInt SpatialPooler::getDutyCyclePeriod() const { return dutyCyclePeriod_; }

void SpatialPooler::setDutyCyclePeriod(UInt dutyCyclePeriod) {
  dutyCyclePeriod_ = dutyCyclePeriod;
}

Real SpatialPooler::getBoostStrength() const { return boostStrength_; }

void SpatialPooler::setBoostStrength(Real boostStrength) {
  NTA_CHECK(boostStrength >= 0.0f);
  boostStrength_ = boostStrength;
}

UInt SpatialPooler::getIterationNum() const { return iterationNum_; }

void SpatialPooler::setIterationNum(UInt iterationNum) {
  iterationNum_ = iterationNum;
}

UInt SpatialPooler::getIterationLearnNum() const { return iterationLearnNum_; }

void SpatialPooler::setIterationLearnNum(UInt iterationLearnNum) {
  iterationLearnNum_ = iterationLearnNum;
}

UInt SpatialPooler::getSpVerbosity() const { return spVerbosity_; }

void SpatialPooler::setSpVerbosity(UInt spVerbosity) {
  spVerbosity_ = spVerbosity;
}

bool SpatialPooler::getWrapAround() const { return wrapAround_; }

void SpatialPooler::setWrapAround(bool wrapAround) { wrapAround_ = wrapAround; }

UInt SpatialPooler::getUpdatePeriod() const { return updatePeriod_; }

void SpatialPooler::setUpdatePeriod(UInt updatePeriod) {
  updatePeriod_ = updatePeriod;
}

Real SpatialPooler::getSynPermActiveInc() const { return synPermActiveInc_; }

void SpatialPooler::setSynPermActiveInc(Real synPermActiveInc) {
  NTA_CHECK( synPermActiveInc > minPermanence );
  NTA_CHECK( synPermActiveInc <= maxPermanence );
  synPermActiveInc_ = synPermActiveInc;
}

Real SpatialPooler::getSynPermInactiveDec() const {
  return synPermInactiveDec_;
}

void SpatialPooler::setSynPermInactiveDec(Real synPermInactiveDec) {
  NTA_CHECK( synPermInactiveDec >= minPermanence );
  NTA_CHECK( synPermInactiveDec <= maxPermanence );
  synPermInactiveDec_ = synPermInactiveDec;
}

Real SpatialPooler::getSynPermBelowStimulusInc() const {
  return synPermBelowStimulusInc_;
}

void SpatialPooler::setSynPermBelowStimulusInc(Real synPermBelowStimulusInc) {
  NTA_CHECK( synPermBelowStimulusInc > minPermanence );
  NTA_CHECK( synPermBelowStimulusInc <= maxPermanence );
  synPermBelowStimulusInc_ = synPermBelowStimulusInc;
}

Real SpatialPooler::getSynPermConnected() const { return synPermConnected_; }

Real SpatialPooler::getSynPermMax() const { return maxPermanence; }

Real SpatialPooler::getMinPctOverlapDutyCycles() const {
  return minPctOverlapDutyCycles_;
}

void SpatialPooler::setMinPctOverlapDutyCycles(Real minPctOverlapDutyCycles) {
  NTA_CHECK(minPctOverlapDutyCycles > 0.0f && minPctOverlapDutyCycles <= 1.0f);
  minPctOverlapDutyCycles_ = minPctOverlapDutyCycles;
}

void SpatialPooler::getBoostFactors(Real boostFactors[]) const { //TODO make vector
  copy(boostFactors_.begin(), boostFactors_.end(), boostFactors);
}

void SpatialPooler::setBoostFactors(Real boostFactors[]) {
  boostFactors_.assign(&boostFactors[0], &boostFactors[numColumns_]);
}

void SpatialPooler::getOverlapDutyCycles(Real overlapDutyCycles[]) const {
  copy(overlapDutyCycles_.begin(), overlapDutyCycles_.end(), overlapDutyCycles);
}

void SpatialPooler::setOverlapDutyCycles(const Real overlapDutyCycles[]) {
  overlapDutyCycles_.assign(&overlapDutyCycles[0],
                            &overlapDutyCycles[numColumns_]);
}

void SpatialPooler::getActiveDutyCycles(Real activeDutyCycles[]) const {
  copy(activeDutyCycles_.begin(), activeDutyCycles_.end(), activeDutyCycles);
}

void SpatialPooler::setActiveDutyCycles(const Real activeDutyCycles[]) {
  activeDutyCycles_.assign(&activeDutyCycles[0],
                           &activeDutyCycles[numColumns_]);
}

void SpatialPooler::getMinOverlapDutyCycles(Real minOverlapDutyCycles[]) const {
  copy(minOverlapDutyCycles_.begin(), minOverlapDutyCycles_.end(),
       minOverlapDutyCycles);
}

void SpatialPooler::setMinOverlapDutyCycles(const Real minOverlapDutyCycles[]) {
  minOverlapDutyCycles_.assign(&minOverlapDutyCycles[0],
                               &minOverlapDutyCycles[numColumns_]);
}

void SpatialPooler::getPotential(UInt column, UInt potential[]) const {
  NTA_ASSERT(column < numColumns_);
  std::fill( potential, potential + numInputs_, 0 );
  const auto &synapses = connections_.synapsesForSegment( column );
  for(UInt i = 0; i < synapses.size(); i++) {
    const auto &synData = connections_.dataForSynapse( synapses[i] );
    potential[synData.presynapticCell] = 1;
  }
}

void SpatialPooler::setPotential(UInt column, const UInt potential[]) {
  NTA_ASSERT(column < numColumns_);

  // Remove all existing synapses.
  const auto &synapses = connections_.synapsesForSegment( column );
  while( synapses.size() > 0 )
    connections_.destroySynapse( synapses[0] );

  // Replace with new synapse.
  vector<UInt> potentialDenseVec( potential, potential + numInputs_ );
  const auto &perm = initPermanence_( potentialDenseVec, initConnectedPct_ );
  for(UInt i = 0; i < numInputs_; i++) {
    if( potential[i] )
      connections_.createSynapse( column, i, perm[i] );
  }
}

void SpatialPooler::getPermanence(UInt column, Real permanences[]) const {
  NTA_ASSERT(column < numColumns_);
  std::fill( permanences, permanences + numInputs_, 0.0f );
  const auto &synapses = connections_.synapsesForSegment( column );
  for( const auto &syn : synapses ) {
    const auto &synData = connections_.dataForSynapse( syn );
    permanences[ synData.presynapticCell ] = synData.permanence;
  }
}

void SpatialPooler::setPermanence(UInt column, const Real permanences[]) {
  NTA_ASSERT(column < numColumns_);

#ifndef NDEBUG // If DEBUG mode ...
  // Keep track of which permanences have been successfully applied to the
  // connections, by zeroing each out after processing.  After all synapses
  // processed check that all permanences are zeroed.
  vector<Real> check_data(permanences, permanences + numInputs_);
#endif

  const auto synapses = connections_.synapsesForSegment( column );
  for(const auto &syn : synapses) {
    const auto &synData = connections_.dataForSynapse( syn );
    const auto &presyn  = synData.presynapticCell;
    connections_.updateSynapsePermanence( syn, permanences[presyn] );

#ifndef NDEBUG
    check_data[presyn] = minPermanence;
#endif
  }

#ifndef NDEBUG
  for(UInt i = 0; i < numInputs_; i++) {
    NTA_ASSERT(check_data[i] == minPermanence)
          << "Can't setPermanence for synapse which is not in potential pool!";
  }
#endif
}

void SpatialPooler::getConnectedSynapses(UInt column,
                                         UInt connectedSynapses[]) const {
  NTA_ASSERT(column < numColumns_);
  std::fill( connectedSynapses, connectedSynapses + numInputs_, 0 );

  const auto &synapses = connections_.synapsesForSegment( column );
  for( const auto &syn : synapses ) {
    const auto &synData = connections_.dataForSynapse( syn );
    if( synData.permanence >= synPermConnected_ - htm::Epsilon )
      connectedSynapses[ synData.presynapticCell ] = 1;
  }
}

void SpatialPooler::getConnectedCounts(UInt connectedCounts[]) const {
  for(UInt seg = 0; seg < numColumns_; seg++) {
    const auto &segment = connections_.dataForSegment( seg );
    connectedCounts[ seg ] = segment.numConnected; //TODO numConnected only used here, rm from SegmentData and compute for each segment.synapses?
  }
}

const vector<SynapseIdx> &SpatialPooler::getOverlaps() const { return overlaps_; }

const vector<Real> &SpatialPooler::getBoostedOverlaps() const {
  return boostedOverlaps_;
}

void SpatialPooler::initialize(
    const vector<UInt> inputDimensions, const vector<UInt> columnDimensions,
    UInt potentialRadius, Real potentialPct, bool globalInhibition,
    Real localAreaDensity, Int numActiveColumnsPerInhArea,
    UInt stimulusThreshold, Real synPermInactiveDec, Real synPermActiveInc,
    Real synPermConnected, Real minPctOverlapDutyCycles, UInt dutyCyclePeriod,
    Real boostStrength, Int seed, UInt spVerbosity, bool wrapAround) {

  numInputs_ = 1u;
  inputDimensions_.clear();
  for (auto &inputDimension : inputDimensions) {
    NTA_CHECK(inputDimension > 0) << "Input dimensions must be positive integers!";
    numInputs_ *= inputDimension;
    inputDimensions_.push_back(inputDimension);
  }
  numColumns_ = 1u;
  columnDimensions_.clear();
  for (auto &columnDimension : columnDimensions) {
    NTA_CHECK(columnDimension > 0) << "Column dimensions must be positive integers!";
    numColumns_ *= columnDimension;
    columnDimensions_.push_back(columnDimension);
  }
  NTA_CHECK(numColumns_ > 0);
  NTA_CHECK(numInputs_ > 0);

  // 1D input produces 1D output; 2D => 2D, etc. //TODO allow nD -> mD conversion
  NTA_CHECK(inputDimensions_.size() == columnDimensions_.size()); 

  NTA_CHECK((numActiveColumnsPerInhArea > 0 && localAreaDensity < 0) ||
            (localAreaDensity > 0 && localAreaDensity <= MAX_LOCALAREADENSITY
	     && numActiveColumnsPerInhArea < 0)
	   ) << numActiveColumnsPerInhArea << " vs " << localAreaDensity;
  numActiveColumnsPerInhArea_ = numActiveColumnsPerInhArea;
  localAreaDensity_ = localAreaDensity;

  rng_ = Random(seed);

  potentialRadius_ = potentialRadius > numInputs_ ? numInputs_ : potentialRadius;
  NTA_CHECK(potentialPct > 0 && potentialPct <= 1);
  potentialPct_ = potentialPct;
  globalInhibition_ = globalInhibition;
  stimulusThreshold_ = stimulusThreshold;
  synPermInactiveDec_ = synPermInactiveDec;
  synPermActiveInc_ = synPermActiveInc;
  synPermBelowStimulusInc_ = synPermConnected / 10.0f;
  synPermConnected_ = synPermConnected;
  minPctOverlapDutyCycles_ = minPctOverlapDutyCycles;
  dutyCyclePeriod_ = dutyCyclePeriod;
  boostStrength_ = boostStrength;
  spVerbosity_ = spVerbosity;
  wrapAround_ = wrapAround;
  updatePeriod_ = 50u;
  initConnectedPct_ = 0.5f;
  iterationNum_ = 0u;
  iterationLearnNum_ = 0u;

  overlapDutyCycles_.assign(numColumns_, 0); //TODO make all these sparse or rm to reduce footprint
  activeDutyCycles_.assign(numColumns_, 0);
  minOverlapDutyCycles_.assign(numColumns_, 0.0);
  boostFactors_.assign(numColumns_, 1.0); //1 is neutral value for boosting
  overlaps_.resize(numColumns_);
  boostedOverlaps_.resize(numColumns_);

  inhibitionRadius_ = 0;

  connections_.initialize(numColumns_, synPermConnected_);
  for (Size i = 0; i < numColumns_; ++i) {
    connections_.createSegment( (CellIdx)i );

    // Note: initMapPotential_ & initPermanence_ return dense arrays.
    vector<UInt> potential = initMapPotential_((UInt)i, wrapAround_);
    vector<Real> perm = initPermanence_(potential, initConnectedPct_);
    for(UInt presyn = 0; presyn < numInputs_; presyn++) {
      if( potential[presyn] )
        connections_.createSynapse( (Segment)i, presyn, perm[presyn] );
    }

    connections_.raisePermanencesToThreshold( (Segment)i, stimulusThreshold_ );
  }

  updateInhibitionRadius_();

  if (spVerbosity_ > 0) {
    printParameters();
    std::cout << "CPP SP seed                 = " << seed << std::endl;
  }
}


void SpatialPooler::compute(const SDR &input, const bool learn, SDR &active) {
  input.reshape(  inputDimensions_ );
  active.reshape( columnDimensions_ );
  updateBookeepingVars_(learn);
  calculateOverlap_(input, overlaps_);

  boostOverlaps_(overlaps_, boostedOverlaps_);

  auto &activeVector = active.getSparse();
  inhibitColumns_(boostedOverlaps_, activeVector);
  // Notify the active SDR that its internal data vector has changed.  Always
  // call SDR's setter methods even if when modifying the SDR's own data
  // inplace.
  sort( activeVector.begin(), activeVector.end() );
  active.setSparse( activeVector );

  if (learn) {
    adaptSynapses_(input, active);
    updateDutyCycles_(overlaps_, active);
    bumpUpWeakColumns_();
    updateBoostFactors_();
    if (isUpdateRound_()) {
      updateInhibitionRadius_();
      updateMinDutyCycles_();
    }
  }
}


void SpatialPooler::boostOverlaps_(const vector<SynapseIdx> &overlaps, //TODO use Eigen sparse vector here
                                   vector<Real> &boosted) const {
  if(boostStrength_ < htm::Epsilon) { //boost ~ 0.0, we can skip these computations, just copy the data
    boosted.assign(overlaps.begin(), overlaps.end());
    return;
  }
  for (UInt i = 0; i < numColumns_; i++) {
    boosted[i] = overlaps[i] * boostFactors_[i];
  }
}


UInt SpatialPooler::initMapColumn_(UInt column) const {
  NTA_ASSERT(column < numColumns_);
  vector<UInt> columnCoords;
  const CoordinateConverterND columnConv(columnDimensions_);
  columnConv.toCoord(column, columnCoords);

  vector<UInt> inputCoords;
  inputCoords.reserve(columnCoords.size());
  for (Size i = 0; i < columnCoords.size(); i++) {
    const Real inputCoord = ((Real)columnCoords[i] + 0.5f) *
                            (inputDimensions_[i] / (Real)columnDimensions_[i]);
    inputCoords.push_back((UInt32)floor(inputCoord));
  }

  const CoordinateConverterND inputConv(inputDimensions_);
  return inputConv.toIndex(inputCoords);
}


vector<UInt> SpatialPooler::initMapPotential_(UInt column, bool wrapAround) {
  NTA_ASSERT(column < numColumns_);
  const UInt centerInput = initMapColumn_(column);

  vector<UInt> columnInputs;
  if (wrapAround) {
    for (UInt input : WrappingNeighborhood(centerInput, potentialRadius_, inputDimensions_)) {
      columnInputs.push_back(input);
    }
  } else {
    for (UInt input :
         Neighborhood(centerInput, potentialRadius_, inputDimensions_)) {
      columnInputs.push_back(input);
    }
  }

  const UInt numPotential = (UInt)round(columnInputs.size() * potentialPct_);
  const auto selectedInputs = rng_.sample<UInt>(columnInputs, numPotential);
  const vector<UInt> potential = VectorHelpers::sparseToBinary<UInt>(selectedInputs, numInputs_);
  return potential;
}


Real SpatialPooler::initPermConnected_() {
  return rng_.realRange(synPermConnected_, maxPermanence);
}


Real SpatialPooler::initPermNonConnected_() {
  return rng_.realRange(minPermanence, synPermConnected_);
}


vector<Real> SpatialPooler::initPermanence_(const vector<UInt> &potential, //TODO make potential sparse
                                            Real connectedPct) {
  vector<Real> perm(numInputs_, 0);
  for (UInt i = 0; i < numInputs_; i++) {
    if (potential[i] < 1) {
      continue;
    }

    if (rng_.getReal64() <= connectedPct) {
      perm[i] = initPermConnected_();
    } else {
      perm[i] = initPermNonConnected_();
    }
  }

  return perm;
}


void SpatialPooler::updateInhibitionRadius_() {
  if (globalInhibition_) {
    inhibitionRadius_ =
        *max_element(columnDimensions_.cbegin(), columnDimensions_.cend());
    return;
  }

  Real connectedSpan = 0.0f;
  for (UInt i = 0; i < numColumns_; i++) {
    connectedSpan += avgConnectedSpanForColumnND_(i);
  }
  connectedSpan /= numColumns_;
  const Real columnsPerInput = avgColumnsPerInput_();
  const Real diameter = connectedSpan * columnsPerInput;
  Real radius = (diameter - 1) / 2.0f;
  radius = max((Real)1.0, radius);
  inhibitionRadius_ = UInt(round(radius));
}


void SpatialPooler::updateMinDutyCycles_() {
  if (globalInhibition_ ||
      inhibitionRadius_ >
          *max_element(columnDimensions_.begin(), columnDimensions_.end())) {
    updateMinDutyCyclesGlobal_();
  } else {
    updateMinDutyCyclesLocal_();
  }
}


void SpatialPooler::updateMinDutyCyclesGlobal_() {
  const Real maxOverlapDutyCycles =
      *max_element(overlapDutyCycles_.begin(), overlapDutyCycles_.end());

  fill(minOverlapDutyCycles_.begin(), minOverlapDutyCycles_.end(),
       minPctOverlapDutyCycles_ * maxOverlapDutyCycles);
}


void SpatialPooler::updateMinDutyCyclesLocal_() {
  for (UInt i = 0; i < numColumns_; i++) {
    Real maxActiveDuty = 0.0f;
    Real maxOverlapDuty = 0.0f;
    if (wrapAround_) {
     for(auto column : WrappingNeighborhood(i, inhibitionRadius_, columnDimensions_)) {
      maxActiveDuty = max(maxActiveDuty, activeDutyCycles_[column]);
      maxOverlapDuty = max(maxOverlapDuty, overlapDutyCycles_[column]);
     }
    } else {
     for(auto column: Neighborhood(i, inhibitionRadius_, columnDimensions_)) {
      maxActiveDuty = max(maxActiveDuty, activeDutyCycles_[column]);
      maxOverlapDuty = max(maxOverlapDuty, overlapDutyCycles_[column]);
      }
    }

    minOverlapDutyCycles_[i] = maxOverlapDuty * minPctOverlapDutyCycles_;
  }
}


void SpatialPooler::updateDutyCycles_(const vector<SynapseIdx> &overlaps,
                                      SDR &active) {

  // Turn the overlaps array into an SDR. Convert directly to flat-sparse to
  // avoid copies and  type convertions.
  SDR newOverlap({ numColumns_ });
  auto &overlapsSparseVec = newOverlap.getSparse();
  for (UInt i = 0; i < numColumns_; i++) {
    if( overlaps[i] != 0 )
      overlapsSparseVec.push_back( i );
  }
  newOverlap.setSparse( overlapsSparseVec );

  const UInt period = std::min(dutyCyclePeriod_, iterationNum_);

  updateDutyCyclesHelper_(overlapDutyCycles_, newOverlap, period);
  updateDutyCyclesHelper_(activeDutyCycles_, active, period);
}


Real SpatialPooler::avgColumnsPerInput_() const {
  const size_t numDim = max(columnDimensions_.size(), inputDimensions_.size());
  Real columnsPerInput = 0.0f;
  for (size_t i = 0; i < numDim; i++) {
    const Real col = (Real)((i < columnDimensions_.size()) ? columnDimensions_[i] : 1);
    const Real input = (Real)((i < inputDimensions_.size()) ? inputDimensions_[i] : 1);
    columnsPerInput += col / input;
  }
  return columnsPerInput / numDim;
}


Real SpatialPooler::avgConnectedSpanForColumnND_(UInt column) const {
  NTA_ASSERT(column < numColumns_);

  const UInt numDimensions = (UInt)inputDimensions_.size();

  vector<UInt> connectedDense( numInputs_, 0 );
  getConnectedSynapses( column, connectedDense.data() );

  vector<UInt> maxCoord(numDimensions, 0);
  vector<UInt> minCoord(numDimensions, *max_element(inputDimensions_.begin(),
                                                    inputDimensions_.end()));
  const CoordinateConverterND conv(inputDimensions_);
  bool all_zero = true;
  for(UInt i = 0; i < numInputs_; i++) {
    if( connectedDense[i] == 0 )
      continue;
    all_zero = false;
    vector<UInt> columnCoord;
    conv.toCoord(i, columnCoord);
    for (size_t j = 0; j < columnCoord.size(); j++) {
      maxCoord[j] = max(maxCoord[j], columnCoord[j]); //FIXME this computation may be flawed
      minCoord[j] = min(minCoord[j], columnCoord[j]);
    }
  }
  if( all_zero ) return 0.0f;

  UInt totalSpan = 0;
  for (size_t j = 0; j < inputDimensions_.size(); j++) {
    totalSpan += maxCoord[j] - minCoord[j] + 1;
  }

  return (Real)totalSpan / inputDimensions_.size();
}


void SpatialPooler::adaptSynapses_(const SDR &input,
                                   const SDR &active) {
  for(const auto &column : active.getSparse()) {
    connections_.adaptSegment(column, input, synPermActiveInc_, synPermInactiveDec_);
    connections_.raisePermanencesToThreshold( column, stimulusThreshold_ );
  }
}


void SpatialPooler::bumpUpWeakColumns_() {
  for (UInt i = 0; i < numColumns_; i++) {
    if (overlapDutyCycles_[i] >= minOverlapDutyCycles_[i]) {
      continue;
    }
    connections_.bumpSegment( i, synPermBelowStimulusInc_ );
  }
}


void SpatialPooler::updateDutyCyclesHelper_(vector<Real> &dutyCycles,
                                            const SDR &newValues,
                                            const UInt period) {
  NTA_ASSERT(period > 0);
  NTA_ASSERT(dutyCycles.size() == newValues.size) << "duty dims: " << dutyCycles.size() << " SDR dims: " << newValues.size;

  // Duty cycles are exponential moving averages, typically written like:
  //   alpha = 1 / period
  //   DC( time ) = DC( time - 1 ) * (1 - alpha) + value( time ) * alpha
  // However since the values are sparse this equation is split into two loops,
  // and the second loop iterates over only the non-zero values.

  const Real decay = (period - 1) / static_cast<Real>(period);
  for (Size i = 0; i < dutyCycles.size(); i++)
    dutyCycles[i] *= decay;

  const Real increment = 1.0f / period;  // All non-zero values are 1.
  for(const auto idx : newValues.getSparse())
    dutyCycles[idx] += increment;
}


void SpatialPooler::updateBoostFactors_() {
  if (globalInhibition_) {
    updateBoostFactorsGlobal_();
  } else {
    updateBoostFactorsLocal_();
  }
}


void applyBoosting_(const UInt i,
		    const Real targetDensity, 
		    const vector<Real>& actualDensity,
		    const Real boost,
	            vector<Real>& output) {
  if(boost < htm::Epsilon) return; //skip for disabled boosting
  output[i] = exp((targetDensity - actualDensity[i]) * boost); //TODO doc this code
}


void SpatialPooler::updateBoostFactorsGlobal_() {
  Real targetDensity;
  if (numActiveColumnsPerInhArea_ > 0) {
    UInt inhibitionArea =
        (UInt)(pow((Real)(2 * inhibitionRadius_ + 1), (Real)columnDimensions_.size()));
    inhibitionArea = min(inhibitionArea, numColumns_);
    NTA_ASSERT(inhibitionArea > 0);
    targetDensity = ((Real)numActiveColumnsPerInhArea_) / inhibitionArea;
    targetDensity = min(targetDensity, (Real)MAX_LOCALAREADENSITY);
  } else {
    targetDensity = localAreaDensity_;
  }
  
  for (UInt i = 0; i < numColumns_; ++i) { 
    applyBoosting_(i, targetDensity, activeDutyCycles_, boostStrength_, boostFactors_);
  }
}


void SpatialPooler::updateBoostFactorsLocal_() {
  for (UInt i = 0; i < numColumns_; ++i) {
    UInt numNeighbors = 0u;
    Real localActivityDensity = 0.0f;

    if (wrapAround_) {
      for(auto neighbor: WrappingNeighborhood(i, inhibitionRadius_, columnDimensions_)) {
        localActivityDensity += activeDutyCycles_[neighbor];
        numNeighbors += 1;
      }
    } else {
      for(auto neighbor: Neighborhood(i, inhibitionRadius_, columnDimensions_)) {
        localActivityDensity += activeDutyCycles_[neighbor];
        numNeighbors += 1;
      }
    }

    const Real targetDensity = localActivityDensity / numNeighbors;
    applyBoosting_(i, targetDensity, activeDutyCycles_, boostStrength_, boostFactors_);
  }
}


void SpatialPooler::updateBookeepingVars_(bool learn) {
  iterationNum_++;
  if (learn) {
    iterationLearnNum_++;
  }
}


void SpatialPooler::calculateOverlap_(const SDR &input,
                                      vector<SynapseIdx> &overlaps) {
  overlaps.assign( numColumns_, 0 );
  connections_.computeActivity(overlaps, input.getSparse());
}


void SpatialPooler::inhibitColumns_(const vector<Real> &overlaps,
                                    vector<CellIdx> &activeColumns) const {
  Real density = localAreaDensity_;
  if (numActiveColumnsPerInhArea_ > 0) {
    UInt inhibitionArea =
      (UInt)(pow((Real)(2 * inhibitionRadius_ + 1), (Real)columnDimensions_.size()));
    inhibitionArea = min(inhibitionArea, numColumns_);
    density = ((Real)numActiveColumnsPerInhArea_) / inhibitionArea;
    density = min(density, (Real)MAX_LOCALAREADENSITY);
  }

  if (globalInhibition_ ||
      inhibitionRadius_ >
          *max_element(columnDimensions_.begin(), columnDimensions_.end())) {
    inhibitColumnsGlobal_(overlaps, density, activeColumns);
  } else {
    inhibitColumnsLocal_(overlaps, density, activeColumns);
  }
}

static int missed = 0;
<<<<<<< HEAD

=======
>>>>>>> c28f04d4

void SpatialPooler::inhibitColumnsGlobal_(const vector<Real> &overlaps,
                                          const Real density,
                                          SDR_sparse_t &activeColumns) const {
  NTA_ASSERT(!overlaps.empty());
  NTA_ASSERT(density > 0.0f && density <= 1.0f);

  activeColumns.clear();
  const UInt numDesired = static_cast<UInt>(density*numColumns_);
  NTA_CHECK(numDesired > 0) << "Not enough columns (" << numColumns_ << ") "
                            << "for desired density (" << density << ").";
  // Sort the columns by the amount of overlap.  First make a list of all of the
  // column indexes.
<<<<<<< HEAD
  activeColumns.resize(numColumns_);
  std::iota(activeColumns.begin(), activeColumns.end(), 0); //0,1,2,..,numColumns_-1

  int same_overlap = 0;
  // Compare the column indexes by their overlap.
  auto compare = [&overlaps_, &same_overlap](const UInt &a, const UInt &b) -> bool
    {
      if (overlaps_[a] == overlaps_[b]) {
	same_overlap++;
        return  a > b; //but we also need this for deterministic results
      } else {
        return overlaps_[a] > overlaps_[b]; //this is the main "sort columns by overlaps"
      }
    };
=======
  int zero = 0;
  int same = 0;
  int sub  = 0;  
  activeColumns.reserve(numColumns_);
  for(UInt i = 0; i < numColumns_; i++) {
    activeColumns.push_back(i);
    //some statistics
    if(overlaps[i] < Epsilon) {zero++; continue;}
    if(overlaps[i] < stimulusThreshold_) sub++;
    if(i==numColumns_-2) break;
    if(fabs(overlaps[i]-overlaps[i+1]) < Epsilon) same++;
>>>>>>> c28f04d4

  }
  // Compare the column indexes by their overlap.
  auto compare = [&overlaps, &same](const UInt a, const UInt b) -> bool {
	  if(overlaps[a] == overlaps[b]) return a > b;
	  else return overlaps[a] > overlaps[b];
  };
  // Do a partial sort to divide the winners from the losers.  This sort is
  // faster than a regular sort because it stops after it partitions the
  // elements about the Nth element, with all elements on their correct side of
  // the Nth element.
/*  
    std::nth_element(
    activeColumns.begin(),
    activeColumns.begin() + numDesired,
    activeColumns.end(),
    compare);
  // Remove the columns which lost the competition.
<<<<<<< HEAD
  activeColumns.resize(numDesired);
  */
=======
//!  activeColumns.resize(numDesired);
>>>>>>> c28f04d4
  // Finish sorting the winner columns by their overlap.
  std::sort(activeColumns.begin(), activeColumns.end(), compare);
  // Remove sub-threshold winners
  while( !activeColumns.empty() &&
         overlaps[activeColumns.back()] < stimulusThreshold_) {
      activeColumns.pop_back();
<<<<<<< HEAD

  activeColumns.resize(std::min(numDesired, (UInt)activeColumns.size()));

  //FIXME not numDesired 
  if(iterationNum_ > 1000) { //need time for learning
    if(activeColumns.size() != numDesired) {
      missed++;
      cout << "missed " << missed << " by " << (numDesired - activeColumns.size()) << " of " << numDesired << " same "<< same_overlap << "\n";
    }
  }
=======
  }

      //FIXME not numDesired
     if(iterationNum_ < 1000) return; //need time for learning
     if(activeColumns.size() != numDesired) {
       missed++;
       int missing = max(0, (int)numDesired - (int)activeColumns.size());
       int ok = numColumns_ - sub - zero;
       if(ok > (int)numDesired and missing > 0) 
	       cout << "missed\t" << missed << "-times; by " << missing << "\tof " << numDesired
            << " ;\tsame % " << (Real)same/numColumns_*100 << "; \tzero % " << ((Real)zero/numColumns_)*100 
	    << "\tsub threshold % " << (Real)sub/numColumns_*100 << "\n";

       int same2=0;
       for(size_t i = 0; i < activeColumns.size()-2; i++) {
         if(activeColumns[i] == activeColumns[i+1]) same2++;
       }
       cout << "have same " << same2 << endl; //FIXME there are no same!

     }
     //FIXME same values ok?
     //FIXME sparse overlaps from conn
     //FIXME conn perm inc/dec multiplied by *err (sigmoid)?
>>>>>>> c28f04d4
}


void SpatialPooler::inhibitColumnsLocal_(const vector<Real> &overlaps,
                                         Real density,
                                         vector<UInt> &activeColumns) const {
  activeColumns.clear();

  // Tie-breaking: when overlaps are equal, columns that have already been
  // selected are treated as "bigger".
  vector<bool> activeColumnsDense(numColumns_, false);

  for (UInt column = 0; column < numColumns_; column++) {
    if (overlaps[column] < stimulusThreshold_) {
      continue;
    }

    UInt numNeighbors = 0;
    UInt numBigger = 0;


      if (wrapAround_) {
        for(auto neighbor: WrappingNeighborhood(column, inhibitionRadius_,columnDimensions_)) {
          if (neighbor == column) {
            continue;
          }
          numNeighbors++;

          const Real difference = overlaps[neighbor] - overlaps[column];
          if (difference > 0 || (difference == 0 && activeColumnsDense[neighbor])) {
            numBigger++;
          }
	}
      } else {
        for(auto neighbor: Neighborhood(column, inhibitionRadius_, columnDimensions_)) {
          if (neighbor == column) {
            continue;
          }
          numNeighbors++;

          const Real difference = overlaps[neighbor] - overlaps[column];
          if (difference > 0 || (difference == 0 && activeColumnsDense[neighbor])) {
            numBigger++;
          }
	}
      }

      const UInt numActive = (UInt)(0.5f + (density * (numNeighbors + 1)));
      if (numBigger < numActive) {
        activeColumns.push_back(column);
        activeColumnsDense[column] = true;
      }
  }
}


bool SpatialPooler::isUpdateRound_() const {
  return (iterationNum_ % updatePeriod_) == 0;
}

namespace htm {
std::ostream& operator<< (std::ostream& stream, const SpatialPooler& self)
{
  stream << "Spatial Pooler " << self.connections;
  return stream;
}
}


//----------------------------------------------------------------------
// Debugging helpers
//----------------------------------------------------------------------

// Print the main SP creation parameters
void SpatialPooler::printParameters(std::ostream& out) const {
  out << "------------CPP SpatialPooler Parameters ------------------\n";
  out << "iterationNum                = " << getIterationNum() << std::endl
      << "iterationLearnNum           = " << getIterationLearnNum() << std::endl
      << "numInputs                   = " << getNumInputs() << std::endl
      << "numColumns                  = " << getNumColumns() << std::endl
      << "numActiveColumnsPerInhArea  = " << getNumActiveColumnsPerInhArea()
      << std::endl
      << "potentialPct                = " << getPotentialPct() << std::endl
      << "globalInhibition            = " << getGlobalInhibition() << std::endl
      << "localAreaDensity            = " << getLocalAreaDensity() << std::endl
      << "stimulusThreshold           = " << getStimulusThreshold() << std::endl
      << "synPermActiveInc            = " << getSynPermActiveInc() << std::endl
      << "synPermInactiveDec          = " << getSynPermInactiveDec()
      << std::endl
      << "synPermConnected            = " << getSynPermConnected() << std::endl
      << "minPctOverlapDutyCycles     = " << getMinPctOverlapDutyCycles()
      << std::endl
      << "dutyCyclePeriod             = " << getDutyCyclePeriod() << std::endl
      << "boostStrength               = " << getBoostStrength() << std::endl
      << "spVerbosity                 = " << getSpVerbosity() << std::endl
      << "wrapAround                  = " << getWrapAround() << std::endl
      << "version                     = " << version() << std::endl;
}

void SpatialPooler::printState(const vector<UInt> &state, std::ostream& out) const {
  out << "[  ";
  for (UInt i = 0; i != state.size(); ++i) {
    if (i > 0 && i % 10 == 0) {
      out << "\n   ";
    }
    out << state[i] << " ";
  }
  out << "]\n";
}

void SpatialPooler::printState(const vector<Real> &state, std::ostream& out) const {
  out << "[  ";
  for (UInt i = 0; i != state.size(); ++i) {
    if (i > 0 && i % 10 == 0) {
      out << "\n   ";
    }
    out << state[i];
  }
  out << "]\n";
}


/** equals implementation based on text serialization */
bool SpatialPooler::operator==(const SpatialPooler& o) const{
  // Store the simple variables first.
  if (numInputs_ != o.numInputs_) return false;
  if (numColumns_ != o.numColumns_) return false;
  if (potentialRadius_ != o.potentialRadius_) return false;
  if (potentialPct_ != o.potentialPct_) return false;
  if (initConnectedPct_ != o.initConnectedPct_) return false;
  if (globalInhibition_ != o.globalInhibition_) return false;
  if (numActiveColumnsPerInhArea_ != o.numActiveColumnsPerInhArea_) return false;
  if (localAreaDensity_ != o.localAreaDensity_) return false;
  if (stimulusThreshold_ != o.stimulusThreshold_) return false;
  if (inhibitionRadius_ != o.inhibitionRadius_) return false;
  if (dutyCyclePeriod_ != o.dutyCyclePeriod_) return false;
  if (boostStrength_ != o.boostStrength_) return false;
  if (iterationNum_ != o.iterationNum_) return false;
  if (iterationLearnNum_ != o.iterationLearnNum_) return false;
  if (spVerbosity_ != o.spVerbosity_) return false;
  if (updatePeriod_ != o.updatePeriod_) return false;
  if (synPermInactiveDec_ != o.synPermInactiveDec_) return false;
  if (synPermActiveInc_ != o.synPermActiveInc_) return false;
  if (synPermBelowStimulusInc_ != o.synPermBelowStimulusInc_) return false;
  if (synPermConnected_ != o.synPermConnected_) return false;
  if (minPctOverlapDutyCycles_ != o.minPctOverlapDutyCycles_) return false;
  if (wrapAround_ != o.wrapAround_) return false;

  // compare vectors.
  if (inputDimensions_      != o.inputDimensions_) return false;
  if (columnDimensions_     != o.columnDimensions_) return false;
  if (boostFactors_         != o.boostFactors_) return false;
  if (overlapDutyCycles_    != o.overlapDutyCycles_) return false;
  if (activeDutyCycles_     != o.activeDutyCycles_) return false;
  if (minOverlapDutyCycles_ != o.minOverlapDutyCycles_) return false;

  // compare connections
  if (connections_ != o.connections_) return false;

  //Random
  if (rng_ != o.rng_) return false;
  return true;

}
<|MERGE_RESOLUTION|>--- conflicted
+++ resolved
@@ -840,10 +840,6 @@
 }
 
 static int missed = 0;
-<<<<<<< HEAD
-
-=======
->>>>>>> c28f04d4
 
 void SpatialPooler::inhibitColumnsGlobal_(const vector<Real> &overlaps,
                                           const Real density,
@@ -857,41 +853,25 @@
                             << "for desired density (" << density << ").";
   // Sort the columns by the amount of overlap.  First make a list of all of the
   // column indexes.
-<<<<<<< HEAD
-  activeColumns.resize(numColumns_);
-  std::iota(activeColumns.begin(), activeColumns.end(), 0); //0,1,2,..,numColumns_-1
-
-  int same_overlap = 0;
-  // Compare the column indexes by their overlap.
-  auto compare = [&overlaps_, &same_overlap](const UInt &a, const UInt &b) -> bool
-    {
-      if (overlaps_[a] == overlaps_[b]) {
-	same_overlap++;
-        return  a > b; //but we also need this for deterministic results
-      } else {
-        return overlaps_[a] > overlaps_[b]; //this is the main "sort columns by overlaps"
-      }
-    };
-=======
   int zero = 0;
   int same = 0;
   int sub  = 0;  
   activeColumns.reserve(numColumns_);
   for(UInt i = 0; i < numColumns_; i++) {
-    activeColumns.push_back(i);
+    activeColumns.push_back(i); //TODO use iota when debug is over: std::iota(activeColumns.begin(), activeColumns.end(), 0); //0,1,2,..,numColumns_-1
     //some statistics
     if(overlaps[i] < Epsilon) {zero++; continue;}
     if(overlaps[i] < stimulusThreshold_) sub++;
     if(i==numColumns_-2) break;
     if(fabs(overlaps[i]-overlaps[i+1]) < Epsilon) same++;
->>>>>>> c28f04d4
-
-  }
+  }
+
   // Compare the column indexes by their overlap.
   auto compare = [&overlaps, &same](const UInt a, const UInt b) -> bool {
 	  if(overlaps[a] == overlaps[b]) return a > b;
-	  else return overlaps[a] > overlaps[b];
+	  else return overlaps[a] > overlaps[b] and overlaps[a] > 6.0f;
   };
+
   // Do a partial sort to divide the winners from the losers.  This sort is
   // faster than a regular sort because it stops after it partitions the
   // elements about the Nth element, with all elements on their correct side of
@@ -902,31 +882,15 @@
     activeColumns.begin() + numDesired,
     activeColumns.end(),
     compare);
+ */
   // Remove the columns which lost the competition.
-<<<<<<< HEAD
-  activeColumns.resize(numDesired);
-  */
-=======
 //!  activeColumns.resize(numDesired);
->>>>>>> c28f04d4
   // Finish sorting the winner columns by their overlap.
   std::sort(activeColumns.begin(), activeColumns.end(), compare);
   // Remove sub-threshold winners
   while( !activeColumns.empty() &&
          overlaps[activeColumns.back()] < stimulusThreshold_) {
       activeColumns.pop_back();
-<<<<<<< HEAD
-
-  activeColumns.resize(std::min(numDesired, (UInt)activeColumns.size()));
-
-  //FIXME not numDesired 
-  if(iterationNum_ > 1000) { //need time for learning
-    if(activeColumns.size() != numDesired) {
-      missed++;
-      cout << "missed " << missed << " by " << (numDesired - activeColumns.size()) << " of " << numDesired << " same "<< same_overlap << "\n";
-    }
-  }
-=======
   }
 
       //FIXME not numDesired
@@ -950,7 +914,6 @@
      //FIXME same values ok?
      //FIXME sparse overlaps from conn
      //FIXME conn perm inc/dec multiplied by *err (sigmoid)?
->>>>>>> c28f04d4
 }
 
 
