--- conflicted
+++ resolved
@@ -230,17 +230,13 @@
         will be removed from activeVector.  TODO: we may want to keep
         boosting on even when learning is off.
 
-  @param active An SDR representing the winning columns after
-        inhibition. The size of the SDR is equal to the number of
-        columns (also returned by the method getNumColumns).
-
-<<<<<<< HEAD
   @return param `active` is filled with active output columns. 
+
   @return overlaps dense vector of number of connected synapses for each column `active`.
           Determines each column's overlap with the current input vector.
           The overlap of a column is the number of synapses for that column
           that are connected (permanence value is greater than
-          '_synPermConnected') to input bits which are turned on.
+          'synPermConnected') to input bits which are turned on.
           The overlap score for a column is defined as the number of synapses in
           a "connected state" (connected synapses) that are connected to
           input bits which are turned on.
@@ -249,16 +245,6 @@
   virtual std::vector<SynapseIdx> compute(const SDR &input, 
 		                          const bool learn, 
 					  SDR &active) const;
-=======
-  @return overlap
-        an int vector containing the overlap score for each column. The
-        overlap score for a column is defined as the number of synapses in
-        a "connected state" (connected synapses) that are connected to
-        input bits which are turned on. 
-        Replaces: SP.calculateOverlaps_(), SP.getOverlaps()
-   */
-  virtual const vector<SynapseIdx> compute(const SDR &input, const bool learn, SDR &active);
->>>>>>> 63ac4782
 
 
   /**
@@ -734,7 +720,6 @@
 
 
   /**
-<<<<<<< HEAD
    * Apply boosting (see param @ref `boostStrength` in constructor) to the overlap.
    *
    * @param overlaps vector returns from @ref `compute()`. Signifies overlap of the SP with
@@ -748,11 +733,6 @@
    *
    */
   const vector<Real>& getBoostedOverlaps(const vector<SynapseIdx> overlaps) const;
-=======
-  Returns the boosted overlap score for each column.
-   */
-  const vector<Real> &getBoostedOverlaps() const;
->>>>>>> 63ac4782
 
   ///////////////////////////////////////////////////////////
   //
@@ -857,13 +837,10 @@
 
   void clip_(vector<Real> &perm) const;
 
-<<<<<<< HEAD
   void raisePermanencesToThreshold_(vector<Real> &perm,
                                     const vector<UInt> &potential) const;
 
 
-=======
->>>>>>> 63ac4782
   /**
       Performs inhibition. This method calculates the necessary values needed to
       actually perform inhibition and then delegates the task of picking the
