--- conflicted
+++ resolved
@@ -23,13 +23,8 @@
 #include <htm/engine/RESTapi.hpp>
 #include <htm/engine/Network.hpp>
 
-<<<<<<< HEAD
-#define RESOURCE_TIMEOUT 86400    // one day
-#define ID_MAX 9999               // maximum number of generated ids  (this is arbitrary)
-=======
 const size_t RESOURCE_TIMEOUT = 86400; // one day
 const size_t ID_MAX = 9999; // maximum number of generated ids  (this is arbitrary)
->>>>>>> 5897e665
 
 using namespace htm;
 
