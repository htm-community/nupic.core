--- conflicted
+++ resolved
@@ -39,10 +39,10 @@
 
 std::string RESTapi::get_new_id_() {
   // No id was provided so find the next available number.
-  // Note: This will return a number between 1 and 9999, 
-  //       starting with "1" and incrementing on each use with wrap at "9999". 
-  //       This will never return "0" 
-  
+  // Note: This will return a number between 1 and 9999,
+  //       starting with "1" and incrementing on each use with wrap at "9999".
+  //       This will never return "0"
+
   std::map<std::string, ResourceContext>::iterator itr;
   std::string id;
   while (rest.resource_.size() < ID_MAX) {  // limit the total number of generated resources
@@ -76,7 +76,7 @@
 
     obj.net->configure(config);
     resource_[id] = obj;              // assign the resource (deleting any previous value)
-    
+
     return "{\"result\": " + Value::json_string(id) + "}";
   } catch (Exception& e) {
     return "{\"err\": " + Value::json_string(e.getMessage()) + "}";
@@ -96,7 +96,6 @@
     NTA_CHECK(itr != resource_.end()) << "Context for resource '" + id + "' not found.";
     itr->second.t = time(0);
 
-<<<<<<< HEAD
     Value vm;
     vm.parse(data);
     std::shared_ptr<Region> region = itr->second.net->getRegion(region_name);
@@ -120,7 +119,6 @@
     a.fromValue(vm);
 
     region->setInputData(input_name, a);
-=======
     //Array a;
     //a.fromJSON(data);
     //itr->second.net->setInputData(input_name, a);
@@ -129,7 +127,6 @@
     // The above call would not work because we don't have the type info for a.
     // lets use itr->second.net->setInputData(input_name, vm);  It knows the type.
     // See network.cpp line 439
->>>>>>> 907d60a4
 
     return "{\"result\": \"OK\"}";
   }
@@ -142,7 +139,7 @@
   }
 }
 
-std::string RESTapi::get_input_request(const std::string &id, 
+std::string RESTapi::get_input_request(const std::string &id,
                                        const std::string &region_name,
                                        const std::string &input_name) {
   try {
@@ -154,7 +151,7 @@
     std::string data = b.toJSON();
     std::string type = BasicType::getName(b.getType());
     std::string dim = region->getInputDimensions(input_name).toString(false);
-    
+
     return "{\"result\": " + data + ", \"type\": \"" + type + "\", \"dim\": " + dim +"}";
 
   } catch (Exception &e) {
@@ -166,7 +163,7 @@
   }
 }
 
-std::string RESTapi::get_output_request(const std::string &id, 
+std::string RESTapi::get_output_request(const std::string &id,
                                         const std::string &region_name,
                                         const std::string &output_name) {
   try {
@@ -178,7 +175,7 @@
     std::string data = b.toJSON();
     std::string type = BasicType::getName(b.getType());
     std::string dim = region->getOutputDimensions(output_name).toString(false);
-    
+
     return "{\"result\": " + data + ", \"type\": \"" + type + "\", \"dim\": " + dim +"}";
   } catch (Exception &e) {
     return "{\"err\": " + Value::json_string(e.getMessage()) + "}";
@@ -189,9 +186,9 @@
   }
 }
 
-std::string RESTapi::put_param_request(const std::string &id, 
+std::string RESTapi::put_param_request(const std::string &id,
                                        const std::string &region_name,
-                                       const std::string &param_name, 
+                                       const std::string &param_name,
                                        const std::string &data) {
   try {
     auto itr = resource_.find(id);
@@ -210,7 +207,7 @@
   }
 }
 
-std::string RESTapi::get_param_request(const std::string &id, 
+std::string RESTapi::get_param_request(const std::string &id,
                                        const std::string &region_name,
                                        const std::string &param_name) {
   try {
@@ -220,7 +217,7 @@
 
     std::string response;
     response = itr->second.net->getRegion(region_name)->getParameterJSON(param_name, "result");
-    
+
     return response;
   } catch (Exception &e) {
     return "{\"err\": " + Value::json_string(e.getMessage()) + "}";
@@ -249,7 +246,7 @@
   }
 }
 
-std::string RESTapi::delete_link_request(const std::string &id, 
+std::string RESTapi::delete_link_request(const std::string &id,
                                          const std::string &source_name,
                                          const std::string &dest_name) {
   try {
@@ -321,7 +318,7 @@
   }
 }
 
-std::string RESTapi::command_request(const std::string& id, 
+std::string RESTapi::command_request(const std::string& id,
                                      const std::string& region_name,
                                      const std::string& command) {
   try {
