/* ---------------------------------------------------------------------
 * Numenta Platform for Intelligent Computing (NuPIC)
 * Copyright (C) 2014-2016, Numenta, Inc.  Unless you have an agreement
 * with Numenta, Inc., for a separate license for this software code, the
 * following terms and conditions apply:
 *
 * This program is free software: you can redistribute it and/or modify
 * it under the terms of the GNU Affero Public License version 3 as
 * published by the Free Software Foundation.
 *
 * This program is distributed in the hope that it will be useful,
 * but WITHOUT ANY WARRANTY; without even the implied warranty of
 * MERCHANTABILITY or FITNESS FOR A PARTICULAR PURPOSE.
 * See the GNU Affero Public License for more details.
 *
 * You should have received a copy of the GNU Affero Public License
 * along with this program.  If not, see http://www.gnu.org/licenses.
 *
 * http://numenta.org/licenses/
 * ----------------------------------------------------------------------
 */

/** @file
 * Implementation of Connections
 */

#include <algorithm> // nth_element
#include <climits>
#include <iomanip>
#include <iostream>

#include <nupic/algorithms/Connections.hpp>

#include <nupic/math/Math.hpp> // nupic::Epsilon

using std::endl;
using std::string;
using std::vector;
using namespace nupic;
using namespace nupic::algorithms::connections;
using nupic::sdr::SDR;

Connections::Connections(CellIdx numCells, Permanence connectedThreshold) {
  initialize(numCells, connectedThreshold);
}

void Connections::initialize(CellIdx numCells, Permanence connectedThreshold) {
  cells_ = vector<CellData>(numCells);
  segments_.clear();
  destroyedSegments_.clear();
  synapses_.clear();
  destroyedSynapses_.clear();
  potentialSynapsesForPresynapticCell_.clear();
  connectedSynapsesForPresynapticCell_.clear();
  potentialSegmentsForPresynapticCell_.clear();
  connectedSegmentsForPresynapticCell_.clear();
  segmentOrdinals_.clear();
  synapseOrdinals_.clear();
  eventHandlers_.clear();
  NTA_CHECK(connectedThreshold >= minPermanence);
  NTA_CHECK(connectedThreshold <= maxPermanence);
  connectedThreshold_ = connectedThreshold - nupic::Epsilon;

  // Every time a segment or synapse is created, we assign it an ordinal and
  // increment the nextOrdinal. Ordinals are never recycled, so they can be used
  // to order segments or synapses by age.
  nextSegmentOrdinal_ = 0;
  nextSynapseOrdinal_ = 0;

  nextEventToken_ = 0;
}

UInt32 Connections::subscribe(ConnectionsEventHandler *handler) {
  UInt32 token = nextEventToken_++;
  eventHandlers_[token] = handler;
  return token;
}

void Connections::unsubscribe(UInt32 token) {
  delete eventHandlers_.at(token);
  eventHandlers_.erase(token);
}

Segment Connections::createSegment(CellIdx cell) {
  Segment segment;
  if (!destroyedSegments_.empty() ) { //reuse old, destroyed segs
    segment = destroyedSegments_.back();
    destroyedSegments_.pop_back();
  } else { //create a new segment
    NTA_CHECK(segments_.size() < std::numeric_limits<Segment>::max()) << "Add segment failed: Range of Segment (data-type) insufficinet size."
	    << (size_t)segments_.size() << " < " << (size_t)std::numeric_limits<Segment>::max();
    segment = static_cast<Segment>(segments_.size());
    segments_.push_back(SegmentData());
    segmentOrdinals_.push_back(0);
  }

  SegmentData &segmentData = segments_[segment];
  segmentData.numConnected = 0;
  segmentData.cell = cell;

  CellData &cellData = cells_[cell];
  segmentOrdinals_[segment] = nextSegmentOrdinal_++;
  cellData.segments.push_back(segment);

  for (auto h : eventHandlers_) {
    h.second->onCreateSegment(segment);
  }

  return segment;
}

Synapse Connections::createSynapse(Segment segment,
                                   CellIdx presynapticCell,
                                   Permanence permanence) {
  // Get an index into the synapses_ list, for the new synapse to reside at.
  Synapse synapse;
  if (!destroyedSynapses_.empty() ) {
    synapse = destroyedSynapses_.back();
    destroyedSynapses_.pop_back();
  } else {
    NTA_CHECK(synapses_.size() < std::numeric_limits<Synapse>::max()) << "Add synapse failed: Range of Synapse (data-type) insufficient size."
	    << synapses_.size() << " < " << (size_t)std::numeric_limits<Synapse>::max();
    synapse = static_cast<Synapse>(synapses_.size());
    synapses_.push_back(SynapseData());
    synapseOrdinals_.push_back(0);
  }

  // Fill in the new synapse's data
  SynapseData &synapseData    = synapses_[synapse];
  synapseData.presynapticCell = presynapticCell;
  synapseData.segment         = segment;
  synapseOrdinals_[synapse]   = nextSynapseOrdinal_++;
  // Start in disconnected state.
  synapseData.permanence           = connectedThreshold_ - 1.0f;
  synapseData.presynapticMapIndex_ = 
    (Synapse)potentialSynapsesForPresynapticCell_[presynapticCell].size();
  potentialSynapsesForPresynapticCell_[presynapticCell].push_back(synapse);
  potentialSegmentsForPresynapticCell_[presynapticCell].push_back(segment);

  SegmentData &segmentData = segments_[segment];
  segmentData.synapses.push_back(synapse);


  for (auto h : eventHandlers_) {
    h.second->onCreateSynapse(synapse);
  }

  updateSynapsePermanence(synapse, permanence);

  return synapse;
}

bool Connections::segmentExists_(Segment segment) const {
  const SegmentData &segmentData = segments_[segment];
  const vector<Segment> &segmentsOnCell = cells_[segmentData.cell].segments;
  return (std::find(segmentsOnCell.begin(), segmentsOnCell.end(), segment) !=
          segmentsOnCell.end());
}

bool Connections::synapseExists_(Synapse synapse) const {
  const SynapseData &synapseData = synapses_[synapse];
  const vector<Synapse> &synapsesOnSegment =
      segments_[synapseData.segment].synapses;
  return (std::find(synapsesOnSegment.begin(), synapsesOnSegment.end(),
                    synapse) != synapsesOnSegment.end());
}

/**
 * Helper method to remove a synapse from a presynaptic map, by moving the
 * last synapse in the list over this synapse.
 */
void Connections::removeSynapseFromPresynapticMap_(
    const Synapse index,
    vector<Synapse> &preSynapses,
    vector<Segment> &preSegments)
{
  NTA_ASSERT( !preSynapses.empty() );
  NTA_ASSERT( index < preSynapses.size() );
  NTA_ASSERT( preSynapses.size() == preSegments.size() );

  const auto move = preSynapses.back();
  synapses_[move].presynapticMapIndex_ = index;
  preSynapses[index] = move;
  preSynapses.pop_back();

  preSegments[index] = preSegments.back();
  preSegments.pop_back();
}

void Connections::destroySegment(Segment segment) {
  NTA_ASSERT(segmentExists_(segment));
  for (auto h : eventHandlers_) {
    h.second->onDestroySegment(segment);
  }

  SegmentData &segmentData = segments_[segment];

  // Destroy synapses from the end of the list, so that the index-shifting is
  // easier to do.
  while( !segmentData.synapses.empty() )
    destroySynapse(segmentData.synapses.back());

  CellData &cellData = cells_[segmentData.cell];

  const auto segmentOnCell =
      std::lower_bound(cellData.segments.begin(), cellData.segments.end(),
                       segment, [&](Segment a, Segment b) {
                         return segmentOrdinals_[a] < segmentOrdinals_[b];
                       });

  NTA_ASSERT(segmentOnCell != cellData.segments.end());
  NTA_ASSERT(*segmentOnCell == segment);

  cellData.segments.erase(segmentOnCell);

  destroyedSegments_.push_back(segment);
}

void Connections::destroySynapse(Synapse synapse) {
  NTA_ASSERT(synapseExists_(synapse));
  for (auto h : eventHandlers_) {
    h.second->onDestroySynapse(synapse);
  }

  const SynapseData &synapseData = synapses_[synapse];
        SegmentData &segmentData = segments_[synapseData.segment];
  const auto         presynCell  = synapseData.presynapticCell;

  if( synapseData.permanence >= connectedThreshold_ ) {
    segmentData.numConnected--;

    removeSynapseFromPresynapticMap_(
      synapseData.presynapticMapIndex_,
      connectedSynapsesForPresynapticCell_.at( presynCell ),
      connectedSegmentsForPresynapticCell_.at( presynCell ));

    if( connectedSynapsesForPresynapticCell_.at( presynCell ).empty() ){
      connectedSynapsesForPresynapticCell_.erase( presynCell );
      connectedSegmentsForPresynapticCell_.erase( presynCell );
    }
  }
  else {
    removeSynapseFromPresynapticMap_(
      synapseData.presynapticMapIndex_,
      potentialSynapsesForPresynapticCell_.at( presynCell ),
      potentialSegmentsForPresynapticCell_.at( presynCell ));

    if( potentialSynapsesForPresynapticCell_.at( presynCell ).empty() ){
      potentialSynapsesForPresynapticCell_.erase( presynCell );
      potentialSegmentsForPresynapticCell_.erase( presynCell );
    }
  }

  const auto synapseOnSegment =
      std::lower_bound(segmentData.synapses.begin(), segmentData.synapses.end(),
                       synapse, [&](Synapse a, Synapse b) {
                         return synapseOrdinals_[a] < synapseOrdinals_[b];
                       });

  NTA_ASSERT(synapseOnSegment != segmentData.synapses.end());
  NTA_ASSERT(*synapseOnSegment == synapse);

  segmentData.synapses.erase(synapseOnSegment);

  destroyedSynapses_.push_back(synapse);
}

void Connections::updateSynapsePermanence(Synapse synapse,
                                          Permanence permanence) {
  permanence = std::min(permanence, maxPermanence );
  permanence = std::max(permanence, minPermanence );

  auto &synData = synapses_[synapse];
  
  const bool before = synData.permanence >= connectedThreshold_;
  const bool after  = permanence         >= connectedThreshold_;
  synData.permanence = permanence;

  if( before == after ) { //no change
      return;
  }
    const auto &presyn    = synData.presynapticCell;
    auto &potentialPresyn = potentialSynapsesForPresynapticCell_[presyn];
    auto &potentialPreseg = potentialSegmentsForPresynapticCell_[presyn];
    auto &connectedPresyn = connectedSynapsesForPresynapticCell_[presyn];
    auto &connectedPreseg = connectedSegmentsForPresynapticCell_[presyn];
    const auto &segment   = synData.segment;
    auto &segmentData     = segments_[segment];
    
    if( after ) { //connect
      segmentData.numConnected++;

      // Remove this synapse from presynaptic potential synapses.
      removeSynapseFromPresynapticMap_( synData.presynapticMapIndex_,
                                        potentialPresyn, potentialPreseg );

      // Add this synapse to the presynaptic connected synapses.
      synData.presynapticMapIndex_ = (Synapse)connectedPresyn.size();
      connectedPresyn.push_back( synapse );
      connectedPreseg.push_back( segment );
    }
    else { //disconnected
      segmentData.numConnected--;

      // Remove this synapse from presynaptic connected synapses.
      removeSynapseFromPresynapticMap_( synData.presynapticMapIndex_,
                                        connectedPresyn, connectedPreseg );

      // Add this synapse to the presynaptic connected synapses.
      synData.presynapticMapIndex_ = (Synapse)potentialPresyn.size();
      potentialPresyn.push_back( synapse );
      potentialPreseg.push_back( segment );
    }

    for (auto h : eventHandlers_) { //TODO handle callbacks in performance-critical method only in Debug?
      h.second->onUpdateSynapsePermanence(synapse, permanence);
    }
}

const vector<Segment> &Connections::segmentsForCell(CellIdx cell) const {
  return cells_[cell].segments;
}

Segment Connections::getSegment(CellIdx cell, SegmentIdx idx) const {
  return cells_[cell].segments[idx];
}

const vector<Synapse> &Connections::synapsesForSegment(Segment segment) const {
  NTA_ASSERT(segment < segments_.size()) << "Segment out of bounds! " << segment;
  return segments_[segment].synapses;
}

CellIdx Connections::cellForSegment(Segment segment) const {
  return segments_[segment].cell;
}

SegmentIdx Connections::idxOnCellForSegment(Segment segment) const {
  const vector<Segment> &segments = segmentsForCell(cellForSegment(segment));
  const auto it = std::find(segments.begin(), segments.end(), segment);
  NTA_ASSERT(it != segments.end());
  return (SegmentIdx)std::distance(segments.begin(), it);
}

void Connections::mapSegmentsToCells(const Segment *segments_begin,
                                     const Segment *segments_end,
                                     CellIdx *cells_begin) const {
  CellIdx *out = cells_begin;

  for (auto segment = segments_begin; segment != segments_end;
       ++segment, ++out) {
    NTA_ASSERT(segmentExists_(*segment));
    *out = segments_[*segment].cell;
  }
}

Segment Connections::segmentForSynapse(Synapse synapse) const {
  return synapses_[synapse].segment;
}

const SegmentData &Connections::dataForSegment(Segment segment) const {
  return segments_[segment];
}

const SynapseData &Connections::dataForSynapse(Synapse synapse) const {
  return synapses_[synapse];
}

<<<<<<< HEAD
UInt32 Connections::segmentFlatListLength() const { return (UInt32)segments_.size(); }

UInt32 Connections::synapseFlatListLength() const { return (UInt32)synapses_.size(); }

bool Connections::compareSegments(Segment a, Segment b) const {
=======
bool Connections::compareSegments(const Segment a, const Segment b) const {
>>>>>>> bff9dd9b
  const SegmentData &aData = segments_[a];
  const SegmentData &bData = segments_[b];
  if (aData.cell < bData.cell) {
    return true;
  } else if (bData.cell < aData.cell) {
    return false;
  } else {
    return segmentOrdinals_[a] < segmentOrdinals_[b];
  }
}

vector<Synapse>
Connections::synapsesForPresynapticCell(CellIdx presynapticCell) const {
  vector<Synapse> all(
      potentialSynapsesForPresynapticCell_.at(presynapticCell).begin(),
      potentialSynapsesForPresynapticCell_.at(presynapticCell).end());
  all.insert( all.end(),
      connectedSynapsesForPresynapticCell_.at(presynapticCell).begin(),
      connectedSynapsesForPresynapticCell_.at(presynapticCell).end());
  return all;
}


void Connections::computeActivity(
    vector<SynapseIdx> &numActiveConnectedSynapsesForSegment,
    const vector<CellIdx> &activePresynapticCells) const
{
  NTA_ASSERT(numActiveConnectedSynapsesForSegment.size() == segments_.size());

  // Iterate through all connected synapses.
  for (const auto& cell : activePresynapticCells) {
    if (connectedSegmentsForPresynapticCell_.count(cell)) {
      for(const auto& segment : connectedSegmentsForPresynapticCell_.at(cell)) {
        ++numActiveConnectedSynapsesForSegment[segment];
      }
    }
  }
}

void Connections::computeActivity(
    vector<SynapseIdx> &numActiveConnectedSynapsesForSegment,
    vector<SynapseIdx> &numActivePotentialSynapsesForSegment,
    const vector<CellIdx> &activePresynapticCells) const {
  NTA_ASSERT(numActiveConnectedSynapsesForSegment.size() == segments_.size());
  NTA_ASSERT(numActivePotentialSynapsesForSegment.size() == segments_.size());

  // Iterate through all connected synapses.
  computeActivity(
      numActiveConnectedSynapsesForSegment,
      activePresynapticCells );

  // Iterate through all potential synapses.
  std::copy( numActiveConnectedSynapsesForSegment.begin(),
             numActiveConnectedSynapsesForSegment.end(),
             numActivePotentialSynapsesForSegment.begin());
  for (const auto& cell : activePresynapticCells) {
    if (potentialSegmentsForPresynapticCell_.count(cell)) {
      for(const auto& segment : potentialSegmentsForPresynapticCell_.at(cell)) {
        ++numActivePotentialSynapsesForSegment[segment];
      }
    }
  }
}


void Connections::adaptSegment(const Segment segment, 
                               const SDR &inputs,
                               const Permanence increment,
                               const Permanence decrement,
                                     vector<Permanence> &previousUpdates,
                                     vector<Permanence> &currentUpdates)
{
  const auto &inputArray = inputs.getDense();
  previousUpdates.resize( synapseFlatListLength(), 0.0f );
  currentUpdates.resize(  synapseFlatListLength(), 0.0f );

  for( const auto &synapse : synapsesForSegment(segment) ) {
    const SynapseData &synapseData = dataForSynapse(synapse);

    Permanence update;
    if( inputArray[synapseData.presynapticCell] ) {
      update = increment;
    } else {
      update = -decrement;
    }

    if( update != previousUpdates[synapse] ) {
      updateSynapsePermanence(synapse, synapseData.permanence + update);
    }
    currentUpdates[ synapse ] = update;
  }
}

/**
 * Called for under-performing Segments (can have synapses pruned, etc.). After
 * the call, Segment will have at least segmentThreshold synapses connected, so
 * the Segment could be active next time.
 */
void Connections::raisePermanencesToThreshold(
                  const Segment    segment,
                  const UInt       segmentThreshold)
{
  if( segmentThreshold == 0 ) // No synapses requested to be connected, done.
    return;

  NTA_ASSERT(segment < segments_.size()) << "Accessing segment out of bounds.";
  auto &segData = segments_[segment];
  if( segData.numConnected >= segmentThreshold )
    return;   // The segment already satisfies the requirement, done.

  vector<Synapse> &synapses = segData.synapses;
  if( synapses.empty())
    return;   // No synapses to raise permanences to, no work to do.

  // Prune empty segment? No. 
  // The SP calls this method, but the SP does not do any pruning. 
  // The TM already has code to do pruning, but it doesn't ever call this method.

  // There can be situations when synapses are pruned so the segment has too few
  // synapses to ever activate, so we cannot satisfy the >= segmentThreshold
  // connected.  In this case the method should do the next best thing and
  // connect as many synapses as it can.

  // Keep segmentThreshold within synapses range.
  const auto threshold = std::min((size_t)segmentThreshold, synapses.size());

  // Sort the potential pool by permanence values, and look for the synapse with
  // the N'th greatest permanence, where N is the desired minimum number of
  // connected synapses.  Then calculate how much to increase the N'th synapses
  // permance by such that it becomes a connected synapse.  After that there
  // will be at least N synapses connected.

  // Threshold is ensured to be >=1 by condition at very beginning if(thresh == 0)... 
  auto minPermSynPtr = synapses.begin() + threshold - 1;

  const auto permanencesGreater = [&](const Synapse &A, const Synapse &B)
    { return synapses_[A].permanence > synapses_[B].permanence; };
  // Do a partial sort, it's faster than a full sort.
  std::nth_element(synapses.begin(), minPermSynPtr, synapses.end(), permanencesGreater);

  const Real increment = connectedThreshold_ - synapses_[ *minPermSynPtr ].permanence;
  if( increment <= 0 ) // If minPermSynPtr is already connected then ...
    return;            // Enough synapses are already connected.

  // Raise the permance of all synapses in the potential pool uniformly.
  for( const auto &syn : synapses ) //TODO vectorize: vector + const to all members
    updateSynapsePermanence(syn, synapses_[syn].permanence + increment); //this is performance HOTSPOT
}


void Connections::bumpSegment(const Segment segment, const Permanence delta) {
  const vector<Synapse> &synapses = synapsesForSegment(segment);
  for( const auto &syn : synapses ) {
    updateSynapsePermanence(syn, synapses_[syn].permanence + delta);
  }
}


void Connections::save(std::ostream &outStream) const {
  outStream << std::setprecision(std::numeric_limits<Real32>::max_digits10);
  outStream << std::setprecision(std::numeric_limits<Real64>::max_digits10);

  // Write a starting marker.
  outStream << "Connections" << endl;
  outStream << VERSION << endl;

  outStream << cells_.size() << " " << endl;
  // Save the original permanence threshold, not the private copy which is used
  // only for floating point comparisons.
  outStream << connectedThreshold_ + nupic::Epsilon << " " << endl;

  for (CellData cellData : cells_) {
    const vector<Segment> &segments = cellData.segments;
    outStream << segments.size() << " ";

    for (Segment segment : segments) {
      const SegmentData &segmentData = segments_[segment];

      const vector<Synapse> &synapses = segmentData.synapses;
      outStream << synapses.size() << " ";

      for (Synapse synapse : synapses) {
        const SynapseData &synapseData = synapses_[synapse];
        outStream << synapseData.presynapticCell << " ";
        outStream << synapseData.permanence << " ";
      }
      outStream << endl;
    }
    outStream << endl;
  }
  outStream << endl;

  outStream << "~Connections" << endl;
}


void Connections::load(std::istream &inStream) {
  // Check the marker
  string marker;
  inStream >> marker;
  NTA_CHECK(marker == "Connections");

  // Check the saved version.
  int version;
  inStream >> version;
  NTA_CHECK(version == 2);

  // Retrieve simple variables
  UInt        numCells;
  Permanence  connectedThreshold;
  inStream >> numCells;
  inStream >> connectedThreshold;
  initialize(numCells, connectedThreshold);

  for (UInt cell = 0; cell < numCells; cell++) {

    UInt numSegments;
    inStream >> numSegments;

    for (SegmentIdx j = 0; j < numSegments; j++) {
      Segment segment = createSegment( cell );

      UInt numSynapses;
      inStream >> numSynapses;

      for (SynapseIdx k = 0; k < numSynapses; k++) {
        CellIdx     presyn;
        Permanence  perm;
        inStream >> presyn;
        inStream >> perm;

        createSynapse( segment, presyn, perm );
      }
    }
  }

  inStream >> marker;
  NTA_CHECK(marker == "~Connections");
}


bool Connections::operator==(const Connections &other) const {
  if (cells_.size() != other.cells_.size())
    return false;

  for (CellIdx i = 0; i < static_cast<CellIdx>(cells_.size()); i++) {
    const CellData &cellData = cells_[i];
    const CellData &otherCellData = other.cells_[i];

    if (cellData.segments.size() != otherCellData.segments.size()) {
      return false;
    }

    for (SegmentIdx j = 0; j < static_cast<SegmentIdx>(cellData.segments.size()); j++) {
      const Segment segment = cellData.segments[j];
      const SegmentData &segmentData = segments_[segment];
      const Segment otherSegment = otherCellData.segments[j];
      const SegmentData &otherSegmentData = other.segments_[otherSegment];

      if (segmentData.synapses.size() != otherSegmentData.synapses.size() ||
          segmentData.cell != otherSegmentData.cell) {
        return false;
      }

      for (SynapseIdx k = 0; k < static_cast<SynapseIdx>(segmentData.synapses.size()); k++) {
        const Synapse synapse = segmentData.synapses[k];
        const SynapseData &synapseData = synapses_[synapse];
        const Synapse otherSynapse = otherSegmentData.synapses[k];
        const SynapseData &otherSynapseData = other.synapses_[otherSynapse];

        if (synapseData.presynapticCell != otherSynapseData.presynapticCell ||
            synapseData.permanence != otherSynapseData.permanence) {
          return false;
        }

        // Two functionally identical instances may have different flatIdxs.
        NTA_ASSERT(synapseData.segment == segment);
        NTA_ASSERT(otherSynapseData.segment == otherSegment);
      }
    }
  }

  return true;
}
<|MERGE_RESOLUTION|>--- conflicted
+++ resolved
@@ -365,15 +365,7 @@
   return synapses_[synapse];
 }
 
-<<<<<<< HEAD
-UInt32 Connections::segmentFlatListLength() const { return (UInt32)segments_.size(); }
-
-UInt32 Connections::synapseFlatListLength() const { return (UInt32)synapses_.size(); }
-
-bool Connections::compareSegments(Segment a, Segment b) const {
-=======
 bool Connections::compareSegments(const Segment a, const Segment b) const {
->>>>>>> bff9dd9b
   const SegmentData &aData = segments_[a];
   const SegmentData &bData = segments_[b];
   if (aData.cell < bData.cell) {
