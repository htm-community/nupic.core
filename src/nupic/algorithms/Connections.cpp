/* ---------------------------------------------------------------------
 * Numenta Platform for Intelligent Computing (NuPIC)
 * Copyright (C) 2014-2016, Numenta, Inc.  Unless you have an agreement
 * with Numenta, Inc., for a separate license for this software code, the
 * following terms and conditions apply:
 *
 * This program is free software: you can redistribute it and/or modify
 * it under the terms of the GNU Affero Public License version 3 as
 * published by the Free Software Foundation.
 *
 * This program is distributed in the hope that it will be useful,
 * but WITHOUT ANY WARRANTY; without even the implied warranty of
 * MERCHANTABILITY or FITNESS FOR A PARTICULAR PURPOSE.
 * See the GNU Affero Public License for more details.
 *
 * You should have received a copy of the GNU Affero Public License
 * along with this program.  If not, see http://www.gnu.org/licenses.
 *
 * http://numenta.org/licenses/
 * ----------------------------------------------------------------------
 */

/** @file
 * Implementation of Connections
 */

#include <algorithm> // nth_element
#include <climits>
#include <iomanip>
#include <iostream>

#include <nupic/algorithms/Connections.hpp>

using std::endl;
using std::string;
using std::vector;
using namespace nupic;
using namespace nupic::algorithms::connections;

Connections::Connections(CellIdx numCells, Permanence connectedThreshold) {
  initialize(numCells, connectedThreshold);
}

void Connections::initialize(CellIdx numCells, Permanence connectedThreshold) {
  cells_ = vector<CellData>(numCells);
  segments_.clear();
  destroyedSegments_.clear();
  synapses_.clear();
  destroyedSynapses_.clear();
  potentialSynapsesForPresynapticCell_.clear();
  connectedSynapsesForPresynapticCell_.clear();
  potentialSegmentsForPresynapticCell_.clear();
  connectedSegmentsForPresynapticCell_.clear();
  segmentOrdinals_.clear();
  synapseOrdinals_.clear();
  eventHandlers_.clear();
  NTA_CHECK(connectedThreshold >= minPermanence);
  NTA_CHECK(connectedThreshold <= maxPermanence);
  connectedThreshold_ = connectedThreshold - EPSILON;

  // Every time a segment or synapse is created, we assign it an ordinal and
  // increment the nextOrdinal. Ordinals are never recycled, so they can be used
  // to order segments or synapses by age.
  nextSegmentOrdinal_ = 0;
  nextSynapseOrdinal_ = 0;

  nextEventToken_ = 0;
}

UInt32 Connections::subscribe(ConnectionsEventHandler *handler) {
  UInt32 token = nextEventToken_++;
  eventHandlers_[token] = handler;
  return token;
}

void Connections::unsubscribe(UInt32 token) {
  delete eventHandlers_.at(token);
  eventHandlers_.erase(token);
}

Segment Connections::createSegment(CellIdx cell) {
  Segment segment;
  if (destroyedSegments_.size() > 0) {
    segment = destroyedSegments_.back();
    destroyedSegments_.pop_back();
  } else {
    segment = (Segment)segments_.size();
    segments_.push_back(SegmentData());
    segmentOrdinals_.push_back(0);
  }

  SegmentData &segmentData = segments_[segment];
  segmentData.numConnected = 0;
  segmentData.cell = cell;

  CellData &cellData = cells_[cell];
  segmentOrdinals_[segment] = nextSegmentOrdinal_++;
  cellData.segments.push_back(segment);

  for (auto h : eventHandlers_) {
    h.second->onCreateSegment(segment);
  }

  return segment;
}

Synapse Connections::createSynapse(Segment segment,
                                   CellIdx presynapticCell,
                                   Permanence permanence) {
  // Get an index into the synapses_ list, for the new synapse to reside at.
  Synapse synapse;
  if (destroyedSynapses_.size() > 0) {
    synapse = destroyedSynapses_.back();
    destroyedSynapses_.pop_back();
  } else {
    synapse = (UInt)synapses_.size();
    synapses_.push_back(SynapseData());
    synapseOrdinals_.push_back(0);
  }

  // Fill in the new synapse's data
  SynapseData &synapseData    = synapses_[synapse];
  synapseData.presynapticCell = presynapticCell;
  synapseData.segment         = segment;
  synapseOrdinals_[synapse]   = nextSynapseOrdinal_++;
  // Start in disconnected state.
  synapseData.permanence           = connectedThreshold_ - 1.0f;
  synapseData.presynapticMapIndex_ = potentialSynapsesForPresynapticCell_[presynapticCell].size();
  potentialSynapsesForPresynapticCell_[presynapticCell].push_back(synapse);
  potentialSegmentsForPresynapticCell_[presynapticCell].push_back(segment);

  SegmentData &segmentData = segments_[segment];
  segmentData.synapses.push_back(synapse);


  for (auto h : eventHandlers_) {
    h.second->onCreateSynapse(synapse);
  }

  updateSynapsePermanence(synapse, permanence);

  return synapse;
}

bool Connections::segmentExists_(Segment segment) const {
  const SegmentData &segmentData = segments_[segment];
  const vector<Segment> &segmentsOnCell = cells_[segmentData.cell].segments;
  return (std::find(segmentsOnCell.begin(), segmentsOnCell.end(), segment) !=
          segmentsOnCell.end());
}

bool Connections::synapseExists_(Synapse synapse) const {
  const SynapseData &synapseData = synapses_[synapse];
  const vector<Synapse> &synapsesOnSegment =
      segments_[synapseData.segment].synapses;
  return (std::find(synapsesOnSegment.begin(), synapsesOnSegment.end(),
                    synapse) != synapsesOnSegment.end());
}

<<<<<<< HEAD
void Connections::removeSynapseFromPresynapticMap_(Synapse synapse) {
  // TODO: Rename my new helper method to this name...
}

=======
>>>>>>> 1f8f26e0
/**
 * Helper method to remove a synapse from a presynaptic map, by moving the
 * last synapse in the list over this synapse.
 */
<<<<<<< HEAD
void Connections::remove_presynapse_(
    UInt index,
=======
void Connections::removeSynapseFromPresynapticMap_(
    const UInt index,
>>>>>>> 1f8f26e0
    vector<Synapse> &preSynapses,
    vector<Segment> &preSegments)
{
  NTA_ASSERT( !preSynapses.empty() );
  NTA_ASSERT( index < preSynapses.size() );
  NTA_ASSERT( preSynapses.size() == preSegments.size() );

  const auto move = preSynapses.back();
  synapses_[move].presynapticMapIndex_ = index;
  preSynapses[index] = move;
  preSynapses.pop_back();

  preSegments[index] = preSegments.back();
  preSegments.pop_back();
}

void Connections::destroySegment(Segment segment) {
  NTA_ASSERT(segmentExists_(segment));
  for (auto h : eventHandlers_) {
    h.second->onDestroySegment(segment);
  }

  SegmentData &segmentData = segments_[segment];
<<<<<<< HEAD
=======

  // Destroy synapses from the end of the list, so that the index-shifting is
  // easier to do.
>>>>>>> 1f8f26e0
  while( !segmentData.synapses.empty() )
    destroySynapse(segmentData.synapses.back());

  CellData &cellData = cells_[segmentData.cell];

  const auto segmentOnCell =
      std::lower_bound(cellData.segments.begin(), cellData.segments.end(),
                       segment, [&](Segment a, Segment b) {
                         return segmentOrdinals_[a] < segmentOrdinals_[b];
                       });

  NTA_ASSERT(segmentOnCell != cellData.segments.end());
  NTA_ASSERT(*segmentOnCell == segment);

  cellData.segments.erase(segmentOnCell);

  destroyedSegments_.push_back(segment);
}

void Connections::destroySynapse(Synapse synapse) {
  NTA_ASSERT(synapseExists_(synapse));
  for (auto h : eventHandlers_) {
    h.second->onDestroySynapse(synapse);
  }

  const SynapseData &synapseData = synapses_[synapse];
        SegmentData &segmentData = segments_[synapseData.segment];
<<<<<<< HEAD

  if( synapseData.permanence >= connectedThreshold_ ) {
    remove_presynapse_(
      synapseData.presynapticMapIndex_,
      connectedSynapsesForPresynapticCell_.at( synapseData.presynapticCell ),
      connectedSegmentsForPresynapticCell_.at( synapseData.presynapticCell ));

    segmentData.numConnected--;
  }
  else {
    remove_presynapse_(
      synapseData.presynapticMapIndex_,
      potentialSynapsesForPresynapticCell_.at( synapseData.presynapticCell ),
      potentialSegmentsForPresynapticCell_.at( synapseData.presynapticCell ));
  }

  // TODO:
  // if (presynapticSynapses.size() == 0) {
  //   synapsesForPresynapticCell_.erase(synapseData.presynapticCell);
  // }
=======
  const auto         presynCell  = synapseData.presynapticCell;

  if( synapseData.permanence >= connectedThreshold_ ) {
    segmentData.numConnected--;

    removeSynapseFromPresynapticMap_(
      synapseData.presynapticMapIndex_,
      connectedSynapsesForPresynapticCell_.at( presynCell ),
      connectedSegmentsForPresynapticCell_.at( presynCell ));

    if( connectedSynapsesForPresynapticCell_.at( presynCell ).empty() ){
      connectedSynapsesForPresynapticCell_.erase( presynCell );
      connectedSegmentsForPresynapticCell_.erase( presynCell );
    }
  }
  else {
    removeSynapseFromPresynapticMap_(
      synapseData.presynapticMapIndex_,
      potentialSynapsesForPresynapticCell_.at( presynCell ),
      potentialSegmentsForPresynapticCell_.at( presynCell ));

    if( potentialSynapsesForPresynapticCell_.at( presynCell ).empty() ){
      potentialSynapsesForPresynapticCell_.erase( presynCell );
      potentialSegmentsForPresynapticCell_.erase( presynCell );
    }
  }
>>>>>>> 1f8f26e0

  const auto synapseOnSegment =
      std::lower_bound(segmentData.synapses.begin(), segmentData.synapses.end(),
                       synapse, [&](Synapse a, Synapse b) {
                         return synapseOrdinals_[a] < synapseOrdinals_[b];
                       });

  NTA_ASSERT(synapseOnSegment != segmentData.synapses.end());
  NTA_ASSERT(*synapseOnSegment == synapse);

  segmentData.synapses.erase(synapseOnSegment);

  destroyedSynapses_.push_back(synapse);
}

void Connections::updateSynapsePermanence(Synapse synapse,
                                          Permanence permanence) {
  permanence = std::min(permanence, maxPermanence );
  permanence = std::max(permanence, minPermanence );

  auto &synData = synapses_[synapse];
  bool before = synData.permanence >= connectedThreshold_;
  bool after  = permanence         >= connectedThreshold_;
  synData.permanence = permanence;

  if( before != after ) {
    const auto &presyn    = synData.presynapticCell;
    auto &potentialPresyn = potentialSynapsesForPresynapticCell_[presyn];
    auto &potentialPreseg = potentialSegmentsForPresynapticCell_[presyn];
    auto &connectedPresyn = connectedSynapsesForPresynapticCell_[presyn];
    auto &connectedPreseg = connectedSegmentsForPresynapticCell_[presyn];
    const auto &segment   = synData.segment;
    auto &segmentData     = segments_[segment];
    if( after ) {
      segmentData.numConnected++;

      // Remove this synapse from presynaptic potential synapses.
<<<<<<< HEAD
      remove_presynapse_( synData.presynapticMapIndex_,
                          potentialPresyn, potentialPreseg );
=======
      removeSynapseFromPresynapticMap_( synData.presynapticMapIndex_,
                                        potentialPresyn, potentialPreseg );
>>>>>>> 1f8f26e0

      // Add this synapse to the presynaptic connected synapses.
      synData.presynapticMapIndex_ = connectedPresyn.size();
      connectedPresyn.push_back( synapse );
      connectedPreseg.push_back( segment );
    }
    else {
      segmentData.numConnected--;

      // Remove this synapse from presynaptic connected synapses.
<<<<<<< HEAD
      remove_presynapse_( synData.presynapticMapIndex_,
                          connectedPresyn, connectedPreseg );
=======
      removeSynapseFromPresynapticMap_( synData.presynapticMapIndex_,
                                        connectedPresyn, connectedPreseg );
>>>>>>> 1f8f26e0

      // Add this synapse to the presynaptic connected synapses.
      synData.presynapticMapIndex_ = potentialPresyn.size();
      potentialPresyn.push_back( synapse );
      potentialPreseg.push_back( segment );
    }

    for (auto h : eventHandlers_) {
      h.second->onUpdateSynapsePermanence(synapse, permanence);
    }
  }
}

const vector<Segment> &Connections::segmentsForCell(CellIdx cell) const {
  return cells_[cell].segments;
}

Segment Connections::getSegment(CellIdx cell, SegmentIdx idx) const {
  return cells_[cell].segments[idx];
}

const vector<Synapse> &Connections::synapsesForSegment(Segment segment) const {
  return segments_[segment].synapses;
}

CellIdx Connections::cellForSegment(Segment segment) const {
  return segments_[segment].cell;
}

SegmentIdx Connections::idxOnCellForSegment(Segment segment) const {
  const vector<Segment> &segments = segmentsForCell(cellForSegment(segment));
  const auto it = std::find(segments.begin(), segments.end(), segment);
  NTA_ASSERT(it != segments.end());
  return std::distance(segments.begin(), it);
}

void Connections::mapSegmentsToCells(const Segment *segments_begin,
                                     const Segment *segments_end,
                                     CellIdx *cells_begin) const {
  CellIdx *out = cells_begin;

  for (auto segment = segments_begin; segment != segments_end;
       ++segment, ++out) {
    NTA_ASSERT(segmentExists_(*segment));
    *out = segments_[*segment].cell;
  }
}

Segment Connections::segmentForSynapse(Synapse synapse) const {
  return synapses_[synapse].segment;
}

const SegmentData &Connections::dataForSegment(Segment segment) const {
  return segments_[segment];
}

const SynapseData &Connections::dataForSynapse(Synapse synapse) const {
  return synapses_[synapse];
}

UInt32 Connections::segmentFlatListLength() const { return segments_.size(); }

bool Connections::compareSegments(Segment a, Segment b) const {
  const SegmentData &aData = segments_[a];
  const SegmentData &bData = segments_[b];
  if (aData.cell < bData.cell) {
    return true;
  } else if (bData.cell < aData.cell) {
    return false;
  } else {
    return segmentOrdinals_[a] < segmentOrdinals_[b];
  }
}

vector<Synapse>
Connections::synapsesForPresynapticCell(CellIdx presynapticCell) const {
  vector<Synapse> all(
      potentialSynapsesForPresynapticCell_.at(presynapticCell).begin(),
      potentialSynapsesForPresynapticCell_.at(presynapticCell).end());
  all.insert( all.end(),
      connectedSynapsesForPresynapticCell_.at(presynapticCell).begin(),
      connectedSynapsesForPresynapticCell_.at(presynapticCell).end());
  return all;
}

void Connections::computeActivity(
    vector<UInt32> &numActiveConnectedSynapsesForSegment,
    vector<UInt32> &numActivePotentialSynapsesForSegment,
    CellIdx activePresynapticCell, Permanence connectedPermanence) const {
<<<<<<< HEAD
  computeActivity(
    numActiveConnectedSynapsesForSegment,
    numActivePotentialSynapsesForSegment,
    {activePresynapticCell}, connectedPermanence);
}


void Connections::computeActivity(
    vector<UInt32> &numActiveConnectedSynapsesForSegment,
    const vector<CellIdx> &activePresynapticCells) const
{
  NTA_ASSERT(numActiveConnectedSynapsesForSegment.size() == segments_.size());

=======
  std::vector<UInt32> activePresynapticCells({activePresynapticCell});
  computeActivity(
    numActiveConnectedSynapsesForSegment,
    numActivePotentialSynapsesForSegment,
    activePresynapticCells, connectedPermanence);
}


void Connections::computeActivity(
    vector<UInt32> &numActiveConnectedSynapsesForSegment,
    const vector<CellIdx> &activePresynapticCells) const
{
  NTA_ASSERT(numActiveConnectedSynapsesForSegment.size() == segments_.size());

>>>>>>> 1f8f26e0
  // Iterate through all connected synapses.
  for (CellIdx cell : activePresynapticCells) {
    if (connectedSegmentsForPresynapticCell_.count(cell)) {
      for( Segment segment : connectedSegmentsForPresynapticCell_.at(cell)) {
        ++numActiveConnectedSynapsesForSegment[segment];
      }
    }
  }
}

void Connections::computeActivity(
    vector<UInt32> &numActiveConnectedSynapsesForSegment,
    vector<UInt32> &numActivePotentialSynapsesForSegment,
    const vector<CellIdx> &activePresynapticCells,
    Permanence connectedPermanence) const {
  NTA_ASSERT(numActiveConnectedSynapsesForSegment.size() == segments_.size());
  NTA_ASSERT(numActivePotentialSynapsesForSegment.size() == segments_.size());
  NTA_CHECK( abs(connectedPermanence - EPSILON - connectedThreshold_) <= EPSILON );
<<<<<<< HEAD

  // Iterate through all connected synapses.
  computeActivity(
      numActiveConnectedSynapsesForSegment,
      activePresynapticCells );

=======

  // Iterate through all connected synapses.
  computeActivity(
      numActiveConnectedSynapsesForSegment,
      activePresynapticCells );

>>>>>>> 1f8f26e0
  // Iterate through all potential synapses.
  std::copy( numActiveConnectedSynapsesForSegment.begin(),
             numActiveConnectedSynapsesForSegment.end(),
             numActivePotentialSynapsesForSegment.begin());
  for (CellIdx cell : activePresynapticCells) {
<<<<<<< HEAD
    if (potentialSynapsesForPresynapticCell_.count(cell)) {
      // TODO: Use potentialSegmentsForPresynapticCell_ !!!
      for (Synapse synapse : potentialSynapsesForPresynapticCell_.at(cell)) {
        const SynapseData &synapseData = synapses_[synapse];
        ++numActivePotentialSynapsesForSegment[synapseData.segment];
        NTA_ASSERT( synapseData.permanence < connectedThreshold_ );
=======
    if (potentialSegmentsForPresynapticCell_.count(cell)) {
      for( Segment segment : potentialSegmentsForPresynapticCell_.at(cell)) {
        ++numActivePotentialSynapsesForSegment[segment];
>>>>>>> 1f8f26e0
      }
    }
  }
}


void Connections::adaptSegment(const Segment segment, SDR &inputs,
                               const Permanence increment,
                               const Permanence decrement)
{
  const vector<Synapse> &synapses = synapsesForSegment(segment);

  const auto &inputArray = inputs.getDense();

  for (SynapseIdx i = 0; i < synapses.size(); i++) {
    const SynapseData &synapseData = dataForSynapse(synapses[i]);

    Permanence permanence = synapseData.permanence;
    if( inputArray[synapseData.presynapticCell] ) {
      permanence += increment;
    } else {
      permanence -= decrement;
    }

    updateSynapsePermanence(synapses[i], permanence);
  }
}


void Connections::raisePermanencesToThreshold(
                  const Segment    segment,
                  const Permanence permanenceThreshold,
                  const UInt       segmentThreshold)
{
  if( segmentThreshold == 0 )
    return;

  auto &segData = segments_[segment];
  if( segData.numConnected >= segmentThreshold )
    return;

  vector<Synapse> &synapses = segData.synapses;

  // Sort the potential pool by permanence values, and look for the synapse with
  // the N'th greatest permanence, where N is the desired minimum number of
  // connected synapses.  Then calculate how much to increase the N'th synapses
  // permance by such that it becomes a connected synapse.

  auto minPermSynPtr = synapses.begin() + segmentThreshold - 1;
  // Do a partial sort, it's faster than a full sort. Only minPermSynPtr is in
  // its final sorted position.
  auto permanencesGreater = [&](Synapse &A, Synapse &B)
    { return synapses_[A].permanence > synapses_[B].permanence; };
  std::nth_element(synapses.begin(), minPermSynPtr, synapses.end(), permanencesGreater);

  const Real increment = permanenceThreshold - synapses_[ *minPermSynPtr ].permanence;
  if( increment <= 0 ) // if( minPermSynPtr is already connected ) then ...
    return;            // Enough synapses are already connected.

  // Raise the permance of all synapses in the potential pool uniformly.
  for( const auto &syn : synapses )
    updateSynapsePermanence(syn, synapses_[syn].permanence + increment);
}


void Connections::bumpSegment(const Segment segment, const Permanence delta) {
  const vector<Synapse> &synapses = synapsesForSegment(segment);
  for( const auto &syn : synapses )
    updateSynapsePermanence(syn, synapses_[syn].permanence + delta);
}


void Connections::save(std::ostream &outStream) const {
  outStream << std::setprecision(std::numeric_limits<Real32>::max_digits10);
  outStream << std::setprecision(std::numeric_limits<Real64>::max_digits10);

  // Write a starting marker.
  outStream << "Connections" << endl;
  outStream << VERSION << endl;

  outStream << cells_.size() << " " << endl;
  // Save the original permanence threshold, not the private copy which is used
  // only for floating point comparisons.
  outStream << connectedThreshold_ + EPSILON << " " << endl;

  for (CellData cellData : cells_) {
    const vector<Segment> &segments = cellData.segments;
    outStream << segments.size() << " ";

    for (Segment segment : segments) {
      const SegmentData &segmentData = segments_[segment];

      const vector<Synapse> &synapses = segmentData.synapses;
      outStream << synapses.size() << " ";

      for (Synapse synapse : synapses) {
        const SynapseData &synapseData = synapses_[synapse];
        outStream << synapseData.presynapticCell << " ";
        outStream << synapseData.permanence << " ";
      }
      outStream << endl;
    }
    outStream << endl;
  }
  outStream << endl;

  outStream << "~Connections" << endl;
}


void Connections::load(std::istream &inStream) {
  // Check the marker
  string marker;
  inStream >> marker;
  NTA_CHECK(marker == "Connections");

  // Check the saved version.
  int version;
  inStream >> version;
  NTA_CHECK(version <= 2);

  // Retrieve simple variables
  UInt        numCells;
  Permanence  connectedThreshold;
  inStream >> numCells;
  inStream >> connectedThreshold;
  initialize(numCells, connectedThreshold);

  // This logic is complicated by the fact that old versions of the Connections
  // serialized "destroyed" segments and synapses, which we now ignore.
  for (UInt cell = 0; cell < numCells; cell++) {

    UInt numSegments;
    inStream >> numSegments;

    for (SegmentIdx j = 0; j < numSegments; j++) {
      bool destroyedSegment = false;
      if (version < 2) {
        inStream >> destroyedSegment;
      }

      Segment segment = {(UInt32)-1};
<<<<<<< HEAD
      if (!destroyedSegment) {
        segment = createSegment( cell );
      }
=======
      if (!destroyedSegment)
        segment = createSegment( cell );
>>>>>>> 1f8f26e0

      UInt numSynapses;
      inStream >> numSynapses;

      for (SynapseIdx k = 0; k < numSynapses; k++) {
<<<<<<< HEAD
        CellIdx    presyn;
        Permanence perm;
=======
        CellIdx     presyn;
        Permanence  perm;
>>>>>>> 1f8f26e0
        inStream >> presyn;
        inStream >> perm;

        if (version < 2) {
          bool destroyedSynapse = false;
          inStream >> destroyedSynapse;
          if( destroyedSynapse )
            continue;
        }
        if( destroyedSegment )
          continue;

<<<<<<< HEAD
        if (!destroyedSegment && !destroyedSynapse) {
          createSynapse( segment, presyn, perm);
        }
=======
        createSynapse( segment, presyn, perm );
>>>>>>> 1f8f26e0
      }
    }
  }

  inStream >> marker;
  NTA_CHECK(marker == "~Connections");
}


CellIdx Connections::numCells() const { return cells_.size(); }

UInt Connections::numSegments() const {
  return segments_.size() - destroyedSegments_.size();
}

UInt Connections::numSegments(CellIdx cell) const {
  return cells_[cell].segments.size();
}

UInt Connections::numSynapses() const {
  return synapses_.size() - destroyedSynapses_.size();
}

UInt Connections::numSynapses(Segment segment) const {
  return segments_[segment].synapses.size();
}

bool Connections::operator==(const Connections &other) const {
  if (cells_.size() != other.cells_.size())
    return false;

  for (CellIdx i = 0; i < cells_.size(); ++i) {
    const CellData &cellData = cells_[i];
    const CellData &otherCellData = other.cells_[i];

    if (cellData.segments.size() != otherCellData.segments.size()) {
      return false;
    }

    for (SegmentIdx j = 0; j < (SegmentIdx)cellData.segments.size(); ++j) {
      Segment segment = cellData.segments[j];
      const SegmentData &segmentData = segments_[segment];
      Segment otherSegment = otherCellData.segments[j];
      const SegmentData &otherSegmentData = other.segments_[otherSegment];

      if (segmentData.synapses.size() != otherSegmentData.synapses.size() ||
          segmentData.cell != otherSegmentData.cell) {
        return false;
      }

      for (SynapseIdx k = 0; k < (SynapseIdx)segmentData.synapses.size(); ++k) {
        Synapse synapse = segmentData.synapses[k];
        const SynapseData &synapseData = synapses_[synapse];
        Synapse otherSynapse = otherSegmentData.synapses[k];
        const SynapseData &otherSynapseData = other.synapses_[otherSynapse];

        if (synapseData.presynapticCell != otherSynapseData.presynapticCell ||
            synapseData.permanence != otherSynapseData.permanence) {
          return false;
        }

        // Two functionally identical instances may have different flatIdxs.
        NTA_ASSERT(synapseData.segment == segment);
        NTA_ASSERT(otherSynapseData.segment == otherSegment);
      }
    }
  }

  return true;
}

bool Connections::operator!=(const Connections &other) const {
  return !(*this == other);
}<|MERGE_RESOLUTION|>--- conflicted
+++ resolved
@@ -157,24 +157,12 @@
                     synapse) != synapsesOnSegment.end());
 }
 
-<<<<<<< HEAD
-void Connections::removeSynapseFromPresynapticMap_(Synapse synapse) {
-  // TODO: Rename my new helper method to this name...
-}
-
-=======
->>>>>>> 1f8f26e0
 /**
  * Helper method to remove a synapse from a presynaptic map, by moving the
  * last synapse in the list over this synapse.
  */
-<<<<<<< HEAD
-void Connections::remove_presynapse_(
-    UInt index,
-=======
 void Connections::removeSynapseFromPresynapticMap_(
     const UInt index,
->>>>>>> 1f8f26e0
     vector<Synapse> &preSynapses,
     vector<Segment> &preSegments)
 {
@@ -198,12 +186,9 @@
   }
 
   SegmentData &segmentData = segments_[segment];
-<<<<<<< HEAD
-=======
 
   // Destroy synapses from the end of the list, so that the index-shifting is
   // easier to do.
->>>>>>> 1f8f26e0
   while( !segmentData.synapses.empty() )
     destroySynapse(segmentData.synapses.back());
 
@@ -231,28 +216,6 @@
 
   const SynapseData &synapseData = synapses_[synapse];
         SegmentData &segmentData = segments_[synapseData.segment];
-<<<<<<< HEAD
-
-  if( synapseData.permanence >= connectedThreshold_ ) {
-    remove_presynapse_(
-      synapseData.presynapticMapIndex_,
-      connectedSynapsesForPresynapticCell_.at( synapseData.presynapticCell ),
-      connectedSegmentsForPresynapticCell_.at( synapseData.presynapticCell ));
-
-    segmentData.numConnected--;
-  }
-  else {
-    remove_presynapse_(
-      synapseData.presynapticMapIndex_,
-      potentialSynapsesForPresynapticCell_.at( synapseData.presynapticCell ),
-      potentialSegmentsForPresynapticCell_.at( synapseData.presynapticCell ));
-  }
-
-  // TODO:
-  // if (presynapticSynapses.size() == 0) {
-  //   synapsesForPresynapticCell_.erase(synapseData.presynapticCell);
-  // }
-=======
   const auto         presynCell  = synapseData.presynapticCell;
 
   if( synapseData.permanence >= connectedThreshold_ ) {
@@ -279,7 +242,6 @@
       potentialSegmentsForPresynapticCell_.erase( presynCell );
     }
   }
->>>>>>> 1f8f26e0
 
   const auto synapseOnSegment =
       std::lower_bound(segmentData.synapses.begin(), segmentData.synapses.end(),
@@ -317,13 +279,8 @@
       segmentData.numConnected++;
 
       // Remove this synapse from presynaptic potential synapses.
-<<<<<<< HEAD
-      remove_presynapse_( synData.presynapticMapIndex_,
-                          potentialPresyn, potentialPreseg );
-=======
       removeSynapseFromPresynapticMap_( synData.presynapticMapIndex_,
                                         potentialPresyn, potentialPreseg );
->>>>>>> 1f8f26e0
 
       // Add this synapse to the presynaptic connected synapses.
       synData.presynapticMapIndex_ = connectedPresyn.size();
@@ -334,13 +291,8 @@
       segmentData.numConnected--;
 
       // Remove this synapse from presynaptic connected synapses.
-<<<<<<< HEAD
-      remove_presynapse_( synData.presynapticMapIndex_,
-                          connectedPresyn, connectedPreseg );
-=======
       removeSynapseFromPresynapticMap_( synData.presynapticMapIndex_,
                                         connectedPresyn, connectedPreseg );
->>>>>>> 1f8f26e0
 
       // Add this synapse to the presynaptic connected synapses.
       synData.presynapticMapIndex_ = potentialPresyn.size();
@@ -430,11 +382,11 @@
     vector<UInt32> &numActiveConnectedSynapsesForSegment,
     vector<UInt32> &numActivePotentialSynapsesForSegment,
     CellIdx activePresynapticCell, Permanence connectedPermanence) const {
-<<<<<<< HEAD
+  std::vector<UInt32> activePresynapticCells({activePresynapticCell});
   computeActivity(
     numActiveConnectedSynapsesForSegment,
     numActivePotentialSynapsesForSegment,
-    {activePresynapticCell}, connectedPermanence);
+    activePresynapticCells, connectedPermanence);
 }
 
 
@@ -444,22 +396,6 @@
 {
   NTA_ASSERT(numActiveConnectedSynapsesForSegment.size() == segments_.size());
 
-=======
-  std::vector<UInt32> activePresynapticCells({activePresynapticCell});
-  computeActivity(
-    numActiveConnectedSynapsesForSegment,
-    numActivePotentialSynapsesForSegment,
-    activePresynapticCells, connectedPermanence);
-}
-
-
-void Connections::computeActivity(
-    vector<UInt32> &numActiveConnectedSynapsesForSegment,
-    const vector<CellIdx> &activePresynapticCells) const
-{
-  NTA_ASSERT(numActiveConnectedSynapsesForSegment.size() == segments_.size());
-
->>>>>>> 1f8f26e0
   // Iterate through all connected synapses.
   for (CellIdx cell : activePresynapticCells) {
     if (connectedSegmentsForPresynapticCell_.count(cell)) {
@@ -478,38 +414,20 @@
   NTA_ASSERT(numActiveConnectedSynapsesForSegment.size() == segments_.size());
   NTA_ASSERT(numActivePotentialSynapsesForSegment.size() == segments_.size());
   NTA_CHECK( abs(connectedPermanence - EPSILON - connectedThreshold_) <= EPSILON );
-<<<<<<< HEAD
 
   // Iterate through all connected synapses.
   computeActivity(
       numActiveConnectedSynapsesForSegment,
       activePresynapticCells );
 
-=======
-
-  // Iterate through all connected synapses.
-  computeActivity(
-      numActiveConnectedSynapsesForSegment,
-      activePresynapticCells );
-
->>>>>>> 1f8f26e0
   // Iterate through all potential synapses.
   std::copy( numActiveConnectedSynapsesForSegment.begin(),
              numActiveConnectedSynapsesForSegment.end(),
              numActivePotentialSynapsesForSegment.begin());
   for (CellIdx cell : activePresynapticCells) {
-<<<<<<< HEAD
-    if (potentialSynapsesForPresynapticCell_.count(cell)) {
-      // TODO: Use potentialSegmentsForPresynapticCell_ !!!
-      for (Synapse synapse : potentialSynapsesForPresynapticCell_.at(cell)) {
-        const SynapseData &synapseData = synapses_[synapse];
-        ++numActivePotentialSynapsesForSegment[synapseData.segment];
-        NTA_ASSERT( synapseData.permanence < connectedThreshold_ );
-=======
     if (potentialSegmentsForPresynapticCell_.count(cell)) {
       for( Segment segment : potentialSegmentsForPresynapticCell_.at(cell)) {
         ++numActivePotentialSynapsesForSegment[segment];
->>>>>>> 1f8f26e0
       }
     }
   }
@@ -652,26 +570,15 @@
       }
 
       Segment segment = {(UInt32)-1};
-<<<<<<< HEAD
-      if (!destroyedSegment) {
-        segment = createSegment( cell );
-      }
-=======
       if (!destroyedSegment)
         segment = createSegment( cell );
->>>>>>> 1f8f26e0
 
       UInt numSynapses;
       inStream >> numSynapses;
 
       for (SynapseIdx k = 0; k < numSynapses; k++) {
-<<<<<<< HEAD
-        CellIdx    presyn;
-        Permanence perm;
-=======
         CellIdx     presyn;
         Permanence  perm;
->>>>>>> 1f8f26e0
         inStream >> presyn;
         inStream >> perm;
 
@@ -684,13 +591,7 @@
         if( destroyedSegment )
           continue;
 
-<<<<<<< HEAD
-        if (!destroyedSegment && !destroyedSynapse) {
-          createSynapse( segment, presyn, perm);
-        }
-=======
         createSynapse( segment, presyn, perm );
->>>>>>> 1f8f26e0
       }
     }
   }
