/* ---------------------------------------------------------------------
 * Numenta Platform for Intelligent Computing (NuPIC)
 * Copyright (C) 2013, Numenta, Inc.  Unless you have an agreement
 * with Numenta, Inc., for a separate license for this software code, the
 * following terms and conditions apply:
 *
 * This program is free software: you can redistribute it and/or modify
 * it under the terms of the GNU Affero Public License version 3 as
 * published by the Free Software Foundation.
 *
 * This program is distributed in the hope that it will be useful,
 * but WITHOUT ANY WARRANTY; without even the implied warranty of
 * MERCHANTABILITY or FITNESS FOR A PARTICULAR PURPOSE.
 * See the GNU Affero Public License for more details.
 *
 * You should have received a copy of the GNU Affero Public License
 * along with this program.  If not, see http://www.gnu.org/licenses.
 *
 * http://numenta.org/licenses/
 * ----------------------------------------------------------------------
 */

/** @file
 * Implementation of SpatialPooler
 */

#include <string>
#include <algorithm>
#include <iterator> //begin()
#include <cmath> //fmod

#include <nupic/algorithms/SpatialPooler.hpp>
<<<<<<< HEAD
#include <nupic/math/Topology.hpp>
#include <nupic/math/Math.hpp> // nupic::Epsilon

using namespace std;
using namespace nupic;
using namespace nupic::algorithms::spatial_pooler;
using namespace nupic::math::topology;
using nupic::sdr::SDR;
=======
#include <nupic/utils/Topology.hpp>
#include <nupic/utils/VectorHelpers.hpp>

using namespace std;
using namespace nupic;
>>>>>>> a7c6eb6c

class CoordinateConverterND {

public:
  CoordinateConverterND(const vector<UInt> &dimensions) {
    NTA_ASSERT(!dimensions.empty());

    dimensions_ = dimensions;
    UInt b = 1u;
    for (Size i = dimensions.size(); i > 0u; i--) {
      bounds_.insert(bounds_.begin(), b);
      b *= dimensions[i-1];
    }
  }

  void toCoord(UInt index, vector<UInt> &coord) const {
    coord.clear();
    for (Size i = 0u; i < bounds_.size(); i++) {
      coord.push_back((index / bounds_[i]) % dimensions_[i]);
    }
  };

  UInt toIndex(vector<UInt> &coord) const {
    UInt index = 0;
    for (Size i = 0; i < coord.size(); i++) {
      index += coord[i] * bounds_[i];
    }
    return index;
  };

private:
  vector<UInt> dimensions_;
  vector<UInt> bounds_;
};

SpatialPooler::SpatialPooler() {
  // The current version number.
  version_ = 2;
}

SpatialPooler::SpatialPooler(
    const vector<UInt> inputDimensions, const vector<UInt> columnDimensions,
    UInt potentialRadius, Real potentialPct, bool globalInhibition,
    Real localAreaDensity, Int numActiveColumnsPerInhArea,
    UInt stimulusThreshold, Real synPermInactiveDec, Real synPermActiveInc,
    Real synPermConnected, Real minPctOverlapDutyCycles, UInt dutyCyclePeriod,
    Real boostStrength, Int seed, UInt spVerbosity, bool wrapAround)
    : SpatialPooler::SpatialPooler()
{
  // The current version number for serialzation.
  version_ = 2;

  initialize(inputDimensions,
             columnDimensions,
             potentialRadius,
             potentialPct,
             globalInhibition,
             localAreaDensity,
             numActiveColumnsPerInhArea,
             stimulusThreshold,
             synPermInactiveDec,
             synPermActiveInc,
             synPermConnected,
             minPctOverlapDutyCycles,
             dutyCyclePeriod,
             boostStrength,
             seed,
             spVerbosity,
             wrapAround);
}

vector<UInt> SpatialPooler::getColumnDimensions() const {
  return columnDimensions_;
}

vector<UInt> SpatialPooler::getInputDimensions() const {
  return inputDimensions_;
}

UInt SpatialPooler::getNumColumns() const { return numColumns_; }

UInt SpatialPooler::getNumInputs() const { return numInputs_; }

UInt SpatialPooler::getPotentialRadius() const { return potentialRadius_; }

void SpatialPooler::setPotentialRadius(UInt potentialRadius) {
  NTA_CHECK(potentialRadius < numInputs_);
  potentialRadius_ = potentialRadius;
}

Real SpatialPooler::getPotentialPct() const { return potentialPct_; }

void SpatialPooler::setPotentialPct(Real potentialPct) {
  NTA_CHECK(potentialPct > 0.0f && potentialPct <= 1.0f);
  potentialPct_ = potentialPct;
}

bool SpatialPooler::getGlobalInhibition() const { return globalInhibition_; }

void SpatialPooler::setGlobalInhibition(bool globalInhibition) {
  globalInhibition_ = globalInhibition;
}

Int SpatialPooler::getNumActiveColumnsPerInhArea() const {
  return numActiveColumnsPerInhArea_;
}

void SpatialPooler::setNumActiveColumnsPerInhArea(UInt numActiveColumnsPerInhArea) {
  NTA_CHECK(numActiveColumnsPerInhArea > 0u && numActiveColumnsPerInhArea <= numColumns_); //TODO this boundary could be smarter
  numActiveColumnsPerInhArea_ = numActiveColumnsPerInhArea;
  localAreaDensity_ = DISABLED;  //MUTEX with localAreaDensity
}

Real SpatialPooler::getLocalAreaDensity() const { return localAreaDensity_; }

void SpatialPooler::setLocalAreaDensity(Real localAreaDensity) {
  NTA_CHECK(localAreaDensity > 0.0f && localAreaDensity <= 1.0f);
  localAreaDensity_ = localAreaDensity;
  numActiveColumnsPerInhArea_ = DISABLED; //MUTEX with numActiveColumnsPerInhArea
}

UInt SpatialPooler::getStimulusThreshold() const { return stimulusThreshold_; }

void SpatialPooler::setStimulusThreshold(UInt stimulusThreshold) {
  stimulusThreshold_ = stimulusThreshold;
}

UInt SpatialPooler::getInhibitionRadius() const { return inhibitionRadius_; }

void SpatialPooler::setInhibitionRadius(UInt inhibitionRadius) {
  inhibitionRadius_ = inhibitionRadius;
}

UInt SpatialPooler::getDutyCyclePeriod() const { return dutyCyclePeriod_; }

void SpatialPooler::setDutyCyclePeriod(UInt dutyCyclePeriod) {
  dutyCyclePeriod_ = dutyCyclePeriod;
}

Real SpatialPooler::getBoostStrength() const { return boostStrength_; }

void SpatialPooler::setBoostStrength(Real boostStrength) {
  NTA_CHECK(boostStrength >= 0.0f);
  boostStrength_ = boostStrength;
}

UInt SpatialPooler::getIterationNum() const { return iterationNum_; }

void SpatialPooler::setIterationNum(UInt iterationNum) {
  iterationNum_ = iterationNum;
}

UInt SpatialPooler::getIterationLearnNum() const { return iterationLearnNum_; }

void SpatialPooler::setIterationLearnNum(UInt iterationLearnNum) {
  iterationLearnNum_ = iterationLearnNum;
}

UInt SpatialPooler::getSpVerbosity() const { return spVerbosity_; }

void SpatialPooler::setSpVerbosity(UInt spVerbosity) {
  spVerbosity_ = spVerbosity;
}

bool SpatialPooler::getWrapAround() const { return wrapAround_; }

void SpatialPooler::setWrapAround(bool wrapAround) { wrapAround_ = wrapAround; }

UInt SpatialPooler::getUpdatePeriod() const { return updatePeriod_; }

void SpatialPooler::setUpdatePeriod(UInt updatePeriod) {
  updatePeriod_ = updatePeriod;
}

Real SpatialPooler::getSynPermActiveInc() const { return synPermActiveInc_; }

void SpatialPooler::setSynPermActiveInc(Real synPermActiveInc) {
  NTA_CHECK( synPermActiveInc > minPermanence );
  NTA_CHECK( synPermActiveInc <= maxPermanence );
  synPermActiveInc_ = synPermActiveInc;
}

Real SpatialPooler::getSynPermInactiveDec() const {
  return synPermInactiveDec_;
}

void SpatialPooler::setSynPermInactiveDec(Real synPermInactiveDec) {
  NTA_CHECK( synPermInactiveDec >= minPermanence );
  NTA_CHECK( synPermInactiveDec <= maxPermanence );
  synPermInactiveDec_ = synPermInactiveDec;
}

Real SpatialPooler::getSynPermBelowStimulusInc() const {
  return synPermBelowStimulusInc_;
}

void SpatialPooler::setSynPermBelowStimulusInc(Real synPermBelowStimulusInc) {
  NTA_CHECK( synPermBelowStimulusInc > minPermanence );
  NTA_CHECK( synPermBelowStimulusInc <= maxPermanence );
  synPermBelowStimulusInc_ = synPermBelowStimulusInc;
}

Real SpatialPooler::getSynPermConnected() const { return synPermConnected_; }

Real SpatialPooler::getSynPermMax() const { return maxPermanence; }

Real SpatialPooler::getMinPctOverlapDutyCycles() const {
  return minPctOverlapDutyCycles_;
}

void SpatialPooler::setMinPctOverlapDutyCycles(Real minPctOverlapDutyCycles) {
  NTA_CHECK(minPctOverlapDutyCycles > 0.0f && minPctOverlapDutyCycles <= 1.0f);
  minPctOverlapDutyCycles_ = minPctOverlapDutyCycles;
}

void SpatialPooler::getBoostFactors(Real boostFactors[]) const { //TODO make vector
  copy(boostFactors_.begin(), boostFactors_.end(), boostFactors);
}

void SpatialPooler::setBoostFactors(Real boostFactors[]) {
  boostFactors_.assign(&boostFactors[0], &boostFactors[numColumns_]);
}

void SpatialPooler::getOverlapDutyCycles(Real overlapDutyCycles[]) const {
  copy(overlapDutyCycles_.begin(), overlapDutyCycles_.end(), overlapDutyCycles);
}

void SpatialPooler::setOverlapDutyCycles(const Real overlapDutyCycles[]) {
  overlapDutyCycles_.assign(&overlapDutyCycles[0],
                            &overlapDutyCycles[numColumns_]);
}

void SpatialPooler::getActiveDutyCycles(Real activeDutyCycles[]) const {
  copy(activeDutyCycles_.begin(), activeDutyCycles_.end(), activeDutyCycles);
}

void SpatialPooler::setActiveDutyCycles(const Real activeDutyCycles[]) {
  activeDutyCycles_.assign(&activeDutyCycles[0],
                           &activeDutyCycles[numColumns_]);
}

void SpatialPooler::getMinOverlapDutyCycles(Real minOverlapDutyCycles[]) const {
  copy(minOverlapDutyCycles_.begin(), minOverlapDutyCycles_.end(),
       minOverlapDutyCycles);
}

void SpatialPooler::setMinOverlapDutyCycles(const Real minOverlapDutyCycles[]) {
  minOverlapDutyCycles_.assign(&minOverlapDutyCycles[0],
                               &minOverlapDutyCycles[numColumns_]);
}

void SpatialPooler::getPotential(UInt column, UInt potential[]) const {
  NTA_ASSERT(column < numColumns_);
  std::fill( potential, potential + numInputs_, 0 );
  const auto &synapses = connections_.synapsesForSegment( column );
  for(UInt i = 0; i < synapses.size(); i++) {
    const auto &synData = connections_.dataForSynapse( synapses[i] );
    potential[synData.presynapticCell] = 1;
  }
}

void SpatialPooler::setPotential(UInt column, const UInt potential[]) {
  NTA_ASSERT(column < numColumns_);

  // Remove all existing synapses.
  const auto &synapses = connections_.synapsesForSegment( column );
  while( synapses.size() > 0 )
    connections_.destroySynapse( synapses[0] );

  // Replace with new synapse.
  vector<UInt> potentialDenseVec( potential, potential + numInputs_ );
  const auto &perm = initPermanence_( potentialDenseVec, initConnectedPct_ );
  for(UInt i = 0; i < numInputs_; i++) {
    if( potential[i] )
      connections_.createSynapse( column, i, perm[i] );
  }
}

void SpatialPooler::getPermanence(UInt column, Real permanences[]) const {
  NTA_ASSERT(column < numColumns_);
  std::fill( permanences, permanences + numInputs_, 0.0f );
  const auto &synapses = connections_.synapsesForSegment( column );
  for( const auto &syn : synapses ) {
    const auto &synData = connections_.dataForSynapse( syn );
    permanences[ synData.presynapticCell ] = synData.permanence;
  }
}

void SpatialPooler::setPermanence(UInt column, const Real permanences[]) {
  NTA_ASSERT(column < numColumns_);

#ifndef NDEBUG // If DEBUG mode ...
  // Keep track of which permanences have been successfully applied to the
  // connections, by zeroing each out after processing.  After all synapses
  // processed check that all permanences are zeroed.
  vector<Real> check_data(permanences, permanences + numInputs_);
#endif

  const auto synapses = connections_.synapsesForSegment( column );
  for(const auto &syn : synapses) {
    const auto &synData = connections_.dataForSynapse( syn );
    const auto &presyn  = synData.presynapticCell;
    connections_.updateSynapsePermanence( syn, permanences[presyn] );

#ifndef NDEBUG
    check_data[presyn] = minPermanence;
#endif
  }

#ifndef NDEBUG
  for(UInt i = 0; i < numInputs_; i++) {
    NTA_ASSERT(check_data[i] == minPermanence)
          << "Can't setPermanence for synapse which is not in potential pool!";
  }
#endif
}

void SpatialPooler::getConnectedSynapses(UInt column,
                                         UInt connectedSynapses[]) const {
  NTA_ASSERT(column < numColumns_);
  std::fill( connectedSynapses, connectedSynapses + numInputs_, 0 );

  const auto &synapses = connections_.synapsesForSegment( column );
  for( const auto &syn : synapses ) {
    const auto &synData = connections_.dataForSynapse( syn );
    if( synData.permanence >= synPermConnected_ - nupic::Epsilon )
      connectedSynapses[ synData.presynapticCell ] = 1;
  }
}

void SpatialPooler::getConnectedCounts(UInt connectedCounts[]) const {
  for(UInt seg = 0; seg < numColumns_; seg++) {
    const auto &segment = connections_.dataForSegment( seg );
    connectedCounts[ seg ] = segment.numConnected;
  }
}

const vector<SynapseIdx> &SpatialPooler::getOverlaps() const { return overlaps_; }

const vector<Real> &SpatialPooler::getBoostedOverlaps() const {
  return boostedOverlaps_;
}

void SpatialPooler::initialize(
    const vector<UInt> inputDimensions, const vector<UInt> columnDimensions,
    UInt potentialRadius, Real potentialPct, bool globalInhibition,
    Real localAreaDensity, Int numActiveColumnsPerInhArea,
    UInt stimulusThreshold, Real synPermInactiveDec, Real synPermActiveInc,
    Real synPermConnected, Real minPctOverlapDutyCycles, UInt dutyCyclePeriod,
    Real boostStrength, Int seed, UInt spVerbosity, bool wrapAround) {

  numInputs_ = 1u;
  inputDimensions_.clear();
  for (auto &inputDimension : inputDimensions) {
    NTA_CHECK(inputDimension > 0) << "Input dimensions must be positive integers!";
    numInputs_ *= inputDimension;
    inputDimensions_.push_back(inputDimension);
  }
  numColumns_ = 1u;
  columnDimensions_.clear();
  for (auto &columnDimension : columnDimensions) {
    NTA_CHECK(columnDimension > 0) << "Column dimensions must be positive integers!";
    numColumns_ *= columnDimension;
    columnDimensions_.push_back(columnDimension);
  }
  NTA_CHECK(numColumns_ > 0);
  NTA_CHECK(numInputs_ > 0);

  // 1D input produces 1D output; 2D => 2D, etc.
  NTA_CHECK(inputDimensions_.size() == columnDimensions_.size()); 

  NTA_CHECK((numActiveColumnsPerInhArea > 0 && localAreaDensity < 0) ||
            (localAreaDensity > 0 && localAreaDensity <= MAX_LOCALAREADENSITY
	     && numActiveColumnsPerInhArea < 0)
	   ) << numActiveColumnsPerInhArea << " vs " << localAreaDensity;
  numActiveColumnsPerInhArea_ = numActiveColumnsPerInhArea;
  localAreaDensity_ = localAreaDensity;

  rng_ = Random(seed);

  potentialRadius_ = potentialRadius > numInputs_ ? numInputs_ : potentialRadius;
  NTA_CHECK(potentialPct > 0 && potentialPct <= 1);
  potentialPct_ = potentialPct;
  globalInhibition_ = globalInhibition;
  stimulusThreshold_ = stimulusThreshold;
  synPermInactiveDec_ = synPermInactiveDec;
  synPermActiveInc_ = synPermActiveInc;
  synPermBelowStimulusInc_ = synPermConnected / 10.0f;
  synPermConnected_ = synPermConnected;
  minPctOverlapDutyCycles_ = minPctOverlapDutyCycles;
  dutyCyclePeriod_ = dutyCyclePeriod;
  boostStrength_ = boostStrength;
  spVerbosity_ = spVerbosity;
  wrapAround_ = wrapAround;
  updatePeriod_ = 50u;
  initConnectedPct_ = 0.5f;
  iterationNum_ = 0u;
  iterationLearnNum_ = 0u;

  tieBreaker_.resize(numColumns_);
  for (Size i = 0; i < numColumns_; i++) {
    tieBreaker_[i] = (Real)(0.01 * rng_.getReal64());
  }

  overlapDutyCycles_.assign(numColumns_, 0);
  activeDutyCycles_.assign(numColumns_, 0);
  minOverlapDutyCycles_.assign(numColumns_, 0.0);
  boostFactors_.assign(numColumns_, 1);
  overlaps_.resize(numColumns_);
  overlapsPct_.resize(numColumns_);
  boostedOverlaps_.resize(numColumns_);

  inhibitionRadius_ = 0;

  connections_.initialize(numColumns_, synPermConnected_);
<<<<<<< HEAD
  for (Size column = 0; column < numColumns_; column++) {
    connections_.createSegment( (connections::CellIdx)column );

    SDR potential({numInputs_});
    initMapPotential_((UInt)column, wrapAround_, potential);
    const vector<Real> perm = initPermanence_(potential, initConnectedPct_);
    for(const auto presyn : potential.getSparse()) {
        connections_.createSynapse( (connections::Segment)column, presyn, perm[presyn] );
    }

    connections_.raisePermanencesToThreshold( (connections::Segment)column, stimulusThreshold_ );
=======
  for (Size i = 0; i < numColumns_; ++i) {
    connections_.createSegment( (CellIdx)i );

    // Note: initMapPotential_ & initPermanence_ return dense arrays.
    vector<UInt> potential = initMapPotential_((UInt)i, wrapAround_);
    vector<Real> perm = initPermanence_(potential, initConnectedPct_);
    for(UInt presyn = 0; presyn < numInputs_; presyn++) {
      if( potential[presyn] )
        connections_.createSynapse( (Segment)i, presyn, perm[presyn] );
    }

    connections_.raisePermanencesToThreshold( (Segment)i, stimulusThreshold_ );
>>>>>>> a7c6eb6c
  }

  updateInhibitionRadius_();

  if (spVerbosity_ > 0) {
    printParameters();
    std::cout << "CPP SP seed                 = " << seed << std::endl;
  }
}


void SpatialPooler::compute(const SDR &input, const bool learn, SDR &active) {
  input.reshape(  inputDimensions_ );
  active.reshape( columnDimensions_ );
  updateBookeepingVars_(learn);
  calculateOverlap_(input, overlaps_);
  calculateOverlapPct_(overlaps_, overlapsPct_);

  boostOverlaps_(overlaps_, boostedOverlaps_);

  auto &activeVector = active.getSparse();
  inhibitColumns_(boostedOverlaps_, activeVector);
  // Notify the active SDR that its internal data vector has changed.  Always
  // call SDR's setter methods even if when modifying the SDR's own data
  // inplace.
  sort( activeVector.begin(), activeVector.end() );
  active.setSparse( activeVector );

  if (learn) {
    adaptSynapses_(input, active);
    updateDutyCycles_(overlaps_, active);
    bumpUpWeakColumns_();
    updateBoostFactors_();
    if (isUpdateRound_()) {
      updateInhibitionRadius_();
      updateMinDutyCycles_();
    }
  }
}


void SpatialPooler::boostOverlaps_(const vector<SynapseIdx> &overlaps, //TODO use Eigen sparse vector here
                                   vector<Real> &boosted) const {
  NTA_ASSERT(overlaps.size() == numColumns_);
  for (UInt i = 0; i < numColumns_; i++) {
    boosted[i] = overlaps[i] * boostFactors_[i];
  }
}


UInt SpatialPooler::initMapColumn_(UInt column) const {
  NTA_ASSERT(column < numColumns_);
  vector<UInt> columnCoords;
  const CoordinateConverterND columnConv(columnDimensions_);
  columnConv.toCoord(column, columnCoords);

  vector<UInt> inputCoords;
  inputCoords.reserve(columnCoords.size());
  for (Size i = 0; i < columnCoords.size(); i++) {
    const Real inputCoord = ((Real)columnCoords[i] + 0.5f) *
                            (inputDimensions_[i] / (Real)columnDimensions_[i]);
    inputCoords.push_back((UInt32)floor(inputCoord));
  }

  const CoordinateConverterND inputConv(inputDimensions_);
  return inputConv.toIndex(inputCoords);
}


void SpatialPooler::initMapPotential_(UInt column, bool wrapAround, SDR& potential) {
  NTA_CHECK(potential.size == numInputs_);
  NTA_CHECK(column < numColumns_);

  const UInt centerInput = initMapColumn_(column);

  vector<UInt> columnInputs;
  if (wrapAround) {
    for (UInt input : WrappingNeighborhood(centerInput, potentialRadius_, inputDimensions_)) {
      columnInputs.push_back(input);
    }
  } else {
    for (UInt input :
         Neighborhood(centerInput, potentialRadius_, inputDimensions_)) {
      columnInputs.push_back(input);
    }
  }

  const UInt numPotential = (UInt)round(columnInputs.size() * potentialPct_);
  const auto selectedInputs = rng_.sample<UInt>(columnInputs, numPotential);
  potential.setSparse(selectedInputs);
}


Real SpatialPooler::initPermConnected_() {
  return rng_.realRange(synPermConnected_, maxPermanence);
}


Real SpatialPooler::initPermNonConnected_() {
  return rng_.realRange(minPermanence, synPermConnected_);
}


const vector<Real> SpatialPooler::initPermanence_(const SDR &potential, const Real connectedPct) {
  vector<Real> perm(numInputs_, 0);
  for (const auto i : potential.getSparse()) { //TODO add SDR iterator over sparse indices?
    if (rng_.getReal64() <= connectedPct) {
      perm[i] = initPermConnected_();
    } else {
      perm[i] = initPermNonConnected_();
    }
  }

  return perm;
}


void SpatialPooler::updateInhibitionRadius_() {
  if (globalInhibition_) {
    inhibitionRadius_ =
        *max_element(columnDimensions_.cbegin(), columnDimensions_.cend());
    return;
  }

  Real connectedSpan = 0.0f;
  for (UInt i = 0; i < numColumns_; i++) {
    connectedSpan += avgConnectedSpanForColumnND_(i);
  }
  connectedSpan /= numColumns_;
  const Real columnsPerInput = avgColumnsPerInput_();
  const Real diameter = connectedSpan * columnsPerInput;
  Real radius = (diameter - 1) / 2.0f;
  radius = max((Real)1.0, radius);
  inhibitionRadius_ = UInt(round(radius));
}


void SpatialPooler::updateMinDutyCycles_() {
  if (globalInhibition_ ||
      inhibitionRadius_ >
          *max_element(columnDimensions_.begin(), columnDimensions_.end())) {
    updateMinDutyCyclesGlobal_();
  } else {
    updateMinDutyCyclesLocal_();
  }
}


void SpatialPooler::updateMinDutyCyclesGlobal_() {
  const Real maxOverlapDutyCycles =
      *max_element(overlapDutyCycles_.begin(), overlapDutyCycles_.end());

  fill(minOverlapDutyCycles_.begin(), minOverlapDutyCycles_.end(),
       minPctOverlapDutyCycles_ * maxOverlapDutyCycles);
}


void SpatialPooler::updateMinDutyCyclesLocal_() {
  for (UInt i = 0; i < numColumns_; i++) {
    Real maxActiveDuty = 0.0f;
    Real maxOverlapDuty = 0.0f;
    if (wrapAround_) {
     for(auto column : WrappingNeighborhood(i, inhibitionRadius_, columnDimensions_)) {
      maxActiveDuty = max(maxActiveDuty, activeDutyCycles_[column]);
      maxOverlapDuty = max(maxOverlapDuty, overlapDutyCycles_[column]);
     }
    } else {
     for(auto column: Neighborhood(i, inhibitionRadius_, columnDimensions_)) {
      maxActiveDuty = max(maxActiveDuty, activeDutyCycles_[column]);
      maxOverlapDuty = max(maxOverlapDuty, overlapDutyCycles_[column]);
      }
    }

    minOverlapDutyCycles_[i] = maxOverlapDuty * minPctOverlapDutyCycles_;
  }
}


void SpatialPooler::updateDutyCycles_(const vector<SynapseIdx> &overlaps,
                                      SDR &active) {

  // Turn the overlaps array into an SDR. Convert directly to flat-sparse to
  // avoid copies and  type convertions.
  SDR newOverlap({ numColumns_ });
  auto &overlapsSparseVec = newOverlap.getSparse();
  for (UInt i = 0; i < numColumns_; i++) {
    if( overlaps[i] != 0 )
      overlapsSparseVec.push_back( i );
  }
  newOverlap.setSparse( overlapsSparseVec );

  const UInt period = std::min(dutyCyclePeriod_, iterationNum_);

  updateDutyCyclesHelper_(overlapDutyCycles_, newOverlap, period);
  updateDutyCyclesHelper_(activeDutyCycles_, active, period);
}


Real SpatialPooler::avgColumnsPerInput_() const {
  const size_t numDim = max(columnDimensions_.size(), inputDimensions_.size());
  Real columnsPerInput = 0.0f;
  for (size_t i = 0; i < numDim; i++) {
    const Real col = (Real)((i < columnDimensions_.size()) ? columnDimensions_[i] : 1);
    const Real input = (Real)((i < inputDimensions_.size()) ? inputDimensions_[i] : 1);
    columnsPerInput += col / input;
  }
  return columnsPerInput / numDim;
}


Real SpatialPooler::avgConnectedSpanForColumnND_(UInt column) const {
  NTA_ASSERT(column < numColumns_);

  const UInt numDimensions = (UInt)inputDimensions_.size();

  vector<UInt> connectedDense( numInputs_, 0 );
  getConnectedSynapses( column, connectedDense.data() );

  vector<UInt> maxCoord(numDimensions, 0);
  vector<UInt> minCoord(numDimensions, *max_element(inputDimensions_.begin(),
                                                    inputDimensions_.end()));
  const CoordinateConverterND conv(inputDimensions_);
  bool all_zero = true;
  for(UInt i = 0; i < numInputs_; i++) {
    if( connectedDense[i] == 0 )
      continue;
    all_zero = false;
    vector<UInt> columnCoord;
    conv.toCoord(i, columnCoord);
    for (size_t j = 0; j < columnCoord.size(); j++) {
      maxCoord[j] = max(maxCoord[j], columnCoord[j]); //FIXME this computation may be flawed
      minCoord[j] = min(minCoord[j], columnCoord[j]);
    }
  }
  if( all_zero ) return 0.0f;

  UInt totalSpan = 0;
  for (size_t j = 0; j < inputDimensions_.size(); j++) {
    totalSpan += maxCoord[j] - minCoord[j] + 1;
  }

  return (Real)totalSpan / inputDimensions_.size();
}


void SpatialPooler::adaptSynapses_(const SDR &input,
                                   const SDR &active) {
  for(const auto &column : active.getSparse()) {
    connections_.adaptSegment(column, input, synPermActiveInc_, synPermInactiveDec_);
    connections_.raisePermanencesToThreshold( column, stimulusThreshold_ );
  }
}


void SpatialPooler::bumpUpWeakColumns_() {
  for (UInt i = 0; i < numColumns_; i++) {
    if (overlapDutyCycles_[i] >= minOverlapDutyCycles_[i]) {
      continue;
    }
    connections_.bumpSegment( i, synPermBelowStimulusInc_ );
  }
}


void SpatialPooler::updateDutyCyclesHelper_(vector<Real> &dutyCycles,
                                            const SDR &newValues,
                                            const UInt period) {
  NTA_ASSERT(period > 0);
  NTA_ASSERT(dutyCycles.size() == newValues.size) << "duty dims: " << dutyCycles.size() << " SDR dims: " << newValues.size;

  // Duty cycles are exponential moving averages, typically written like:
  //   alpha = 1 / period
  //   DC( time ) = DC( time - 1 ) * (1 - alpha) + value( time ) * alpha
  // However since the values are sparse this equation is split into two loops,
  // and the second loop iterates over only the non-zero values.

  const Real decay = (period - 1) / static_cast<Real>(period);
  for (Size i = 0; i < dutyCycles.size(); i++)
    dutyCycles[i] *= decay;

  const Real increment = 1.0f / period;  // All non-zero values are 1.
  for(const auto idx : newValues.getSparse())
    dutyCycles[idx] += increment;
}


void SpatialPooler::updateBoostFactors_() {
  if (globalInhibition_) {
    updateBoostFactorsGlobal_();
  } else {
    updateBoostFactorsLocal_();
  }
}


void SpatialPooler::updateBoostFactorsGlobal_() {
  Real targetDensity;
  if (numActiveColumnsPerInhArea_ > 0) {
    UInt inhibitionArea =
        (UInt)(pow((Real)(2 * inhibitionRadius_ + 1), (Real)columnDimensions_.size()));
    inhibitionArea = min(inhibitionArea, numColumns_);
    NTA_ASSERT(inhibitionArea > 0);
    targetDensity = ((Real)numActiveColumnsPerInhArea_) / inhibitionArea;
    targetDensity = min(targetDensity, (Real)MAX_LOCALAREADENSITY);
  } else {
    targetDensity = localAreaDensity_;
  }

  for (UInt i = 0; i < numColumns_; ++i) {
    boostFactors_[i] = exp((targetDensity - activeDutyCycles_[i]) * boostStrength_);
  }
}


void SpatialPooler::updateBoostFactorsLocal_() {
  for (UInt i = 0; i < numColumns_; ++i) {
    UInt numNeighbors = 0u;
    Real localActivityDensity = 0.0f;

    if (wrapAround_) {
      for(auto neighbor: WrappingNeighborhood(i, inhibitionRadius_, columnDimensions_)) {
        localActivityDensity += activeDutyCycles_[neighbor];
        numNeighbors += 1;
      }
    } else {
      for(auto neighbor: Neighborhood(i, inhibitionRadius_, columnDimensions_)) {
        localActivityDensity += activeDutyCycles_[neighbor];
        numNeighbors += 1;
      }
    }

    const Real targetDensity = localActivityDensity / numNeighbors;
    boostFactors_[i] =
        exp((targetDensity - activeDutyCycles_[i]) * boostStrength_);
  }
}


void SpatialPooler::updateBookeepingVars_(bool learn) {
  iterationNum_++;
  if (learn) {
    iterationLearnNum_++;
  }
}


void SpatialPooler::calculateOverlap_(const SDR &input,
                                      vector<SynapseIdx> &overlaps) {
  overlaps.assign( numColumns_, 0 );
  connections_.computeActivity(overlaps, input.getSparse());
}


void SpatialPooler::calculateOverlapPct_(const vector<SynapseIdx> &overlaps,
                                         vector<Real> &overlapPct) const {
  overlapPct.assign(numColumns_, 0);
  vector<UInt> connectedCounts( numColumns_ );
  getConnectedCounts( connectedCounts.data() );

  for (UInt i = 0; i < numColumns_; i++) {
    if (connectedCounts[i] != 0) {
      overlapPct[i] = ((Real)overlaps[i]) / connectedCounts[i];
    }
  }
}


void SpatialPooler::inhibitColumns_(const vector<Real> &overlaps,
                                    vector<UInt> &activeColumns) const {
  Real density = localAreaDensity_;
  if (numActiveColumnsPerInhArea_ > 0) {
    UInt inhibitionArea =
      (UInt)(pow((Real)(2 * inhibitionRadius_ + 1), (Real)columnDimensions_.size()));
    inhibitionArea = min(inhibitionArea, numColumns_);
    density = ((Real)numActiveColumnsPerInhArea_) / inhibitionArea;
    density = min(density, (Real)MAX_LOCALAREADENSITY);
  }

  if (globalInhibition_ ||
      inhibitionRadius_ >
          *max_element(columnDimensions_.begin(), columnDimensions_.end())) {
    inhibitColumnsGlobal_(overlaps, density, activeColumns);
  } else {
    inhibitColumnsLocal_(overlaps, density, activeColumns);
  }
}


void SpatialPooler::inhibitColumnsGlobal_(const vector<Real> &overlaps,
                                          Real density,
                                          vector<UInt> &activeColumns) const {
  NTA_ASSERT(!overlaps.empty());
  NTA_ASSERT(density > 0.0f && density <= 1.0f);

  // Add a tiebreaker to the overlaps so that the output is deterministic.
  vector<Real> overlaps_(overlaps.begin(), overlaps.end());
  for(UInt i = 0; i < numColumns_; i++)
    overlaps_[i] += tieBreaker_[i];

  activeColumns.clear();
  const UInt numDesired = (UInt)(density * numColumns_);
  NTA_CHECK(numDesired > 0) << "Not enough columns (" << numColumns_ << ") "
                            << "for desired density (" << density << ").";
  // Sort the columns by the amount of overlap.  First make a list of all of the
  // column indexes.
  activeColumns.reserve(numColumns_);
  for(UInt i = 0; i < numColumns_; i++)
    activeColumns.push_back(i);
  // Compare the column indexes by their overlap.
  auto compare = [&overlaps_](const UInt &a, const UInt &b) -> bool
    {return (overlaps_[a] == overlaps_[b]) ? a > b : overlaps_[a] > overlaps_[b];};
  // Do a partial sort to divide the winners from the losers.  This sort is
  // faster than a regular sort because it stops after it partitions the
  // elements about the Nth element, with all elements on their correct side of
  // the Nth element.
  std::nth_element(
    activeColumns.begin(),
    activeColumns.begin() + numDesired,
    activeColumns.end(),
    compare);
  // Remove the columns which lost the competition.
  activeColumns.resize(numDesired);
  // Finish sorting the winner columns by their overlap.
  std::sort(activeColumns.begin(), activeColumns.end(), compare);
  // Remove sub-threshold winners
  while( !activeColumns.empty() &&
         overlaps[activeColumns.back()] < stimulusThreshold_)
      activeColumns.pop_back();
}


void SpatialPooler::inhibitColumnsLocal_(const vector<Real> &overlaps,
                                         Real density,
                                         vector<UInt> &activeColumns) const {
  activeColumns.clear();

  // Tie-breaking: when overlaps are equal, columns that have already been
  // selected are treated as "bigger".
  vector<bool> activeColumnsDense(numColumns_, false);

  for (UInt column = 0; column < numColumns_; column++) {
    if (overlaps[column] < stimulusThreshold_) {
      continue;
    }

    UInt numNeighbors = 0;
    UInt numBigger = 0;


      if (wrapAround_) {
        for(auto neighbor: WrappingNeighborhood(column, inhibitionRadius_,columnDimensions_)) {
          if (neighbor == column) {
            continue;
          }
          numNeighbors++;

          const Real difference = overlaps[neighbor] - overlaps[column];
          if (difference > 0 || (difference == 0 && activeColumnsDense[neighbor])) {
            numBigger++;
          }
	}
      } else {
        for(auto neighbor: Neighborhood(column, inhibitionRadius_, columnDimensions_)) {
          if (neighbor == column) {
            continue;
          }
          numNeighbors++;

          const Real difference = overlaps[neighbor] - overlaps[column];
          if (difference > 0 || (difference == 0 && activeColumnsDense[neighbor])) {
            numBigger++;
          }
	}
      }

      const UInt numActive = (UInt)(0.5f + (density * (numNeighbors + 1)));
      if (numBigger < numActive) {
        activeColumns.push_back(column);
        activeColumnsDense[column] = true;
      }
  }
}


bool SpatialPooler::isUpdateRound_() const {
  return (iterationNum_ % updatePeriod_) == 0;
}

namespace nupic {
std::ostream& operator<< (std::ostream& stream, const SpatialPooler& self)
{
  stream << "Spatial Pooler " << self.connections;
  return stream;
}
}


//----------------------------------------------------------------------
// Debugging helpers
//----------------------------------------------------------------------

// Print the main SP creation parameters
void SpatialPooler::printParameters(std::ostream& out) const {
  out << "------------CPP SpatialPooler Parameters ------------------\n";
  out << "iterationNum                = " << getIterationNum() << std::endl
      << "iterationLearnNum           = " << getIterationLearnNum() << std::endl
      << "numInputs                   = " << getNumInputs() << std::endl
      << "numColumns                  = " << getNumColumns() << std::endl
      << "numActiveColumnsPerInhArea  = " << getNumActiveColumnsPerInhArea()
      << std::endl
      << "potentialPct                = " << getPotentialPct() << std::endl
      << "globalInhibition            = " << getGlobalInhibition() << std::endl
      << "localAreaDensity            = " << getLocalAreaDensity() << std::endl
      << "stimulusThreshold           = " << getStimulusThreshold() << std::endl
      << "synPermActiveInc            = " << getSynPermActiveInc() << std::endl
      << "synPermInactiveDec          = " << getSynPermInactiveDec()
      << std::endl
      << "synPermConnected            = " << getSynPermConnected() << std::endl
      << "minPctOverlapDutyCycles     = " << getMinPctOverlapDutyCycles()
      << std::endl
      << "dutyCyclePeriod             = " << getDutyCyclePeriod() << std::endl
      << "boostStrength               = " << getBoostStrength() << std::endl
      << "spVerbosity                 = " << getSpVerbosity() << std::endl
      << "wrapAround                  = " << getWrapAround() << std::endl
      << "version                     = " << version() << std::endl;
}

void SpatialPooler::printState(const vector<UInt> &state, std::ostream& out) const {
  out << "[  ";
  for (UInt i = 0; i != state.size(); ++i) {
    if (i > 0 && i % 10 == 0) {
      out << "\n   ";
    }
    out << state[i] << " ";
  }
  out << "]\n";
}

void SpatialPooler::printState(const vector<Real> &state, std::ostream& out) const {
  out << "[  ";
  for (UInt i = 0; i != state.size(); ++i) {
    if (i > 0 && i % 10 == 0) {
      out << "\n   ";
    }
    out << state[i];
  }
  out << "]\n";
}


/** equals implementation based on text serialization */
bool SpatialPooler::operator==(const SpatialPooler& o) const{
  // Store the simple variables first.
  if (numInputs_ != o.numInputs_) return false;
  if (numColumns_ != o.numColumns_) return false;
  if (potentialRadius_ != o.potentialRadius_) return false;
  if (potentialPct_ != o.potentialPct_) return false;
  if (initConnectedPct_ != o.initConnectedPct_) return false;
  if (globalInhibition_ != o.globalInhibition_) return false;
  if (numActiveColumnsPerInhArea_ != o.numActiveColumnsPerInhArea_) return false;
  if (localAreaDensity_ != o.localAreaDensity_) return false;
  if (stimulusThreshold_ != o.stimulusThreshold_) return false;
  if (inhibitionRadius_ != o.inhibitionRadius_) return false;
  if (dutyCyclePeriod_ != o.dutyCyclePeriod_) return false;
  if (boostStrength_ != o.boostStrength_) return false;
  if (iterationNum_ != o.iterationNum_) return false;
  if (iterationLearnNum_ != o.iterationLearnNum_) return false;
  if (spVerbosity_ != o.spVerbosity_) return false;
  if (updatePeriod_ != o.updatePeriod_) return false;
  if (synPermInactiveDec_ != o.synPermInactiveDec_) return false;
  if (synPermActiveInc_ != o.synPermActiveInc_) return false;
  if (synPermBelowStimulusInc_ != o.synPermBelowStimulusInc_) return false;
  if (synPermConnected_ != o.synPermConnected_) return false;
  if (minPctOverlapDutyCycles_ != o.minPctOverlapDutyCycles_) return false;
  if (wrapAround_ != o.wrapAround_) return false;

  // compare vectors.
  if (inputDimensions_      != o.inputDimensions_) return false;
  if (columnDimensions_     != o.columnDimensions_) return false;
  if (boostFactors_         != o.boostFactors_) return false;
  if (overlapDutyCycles_    != o.overlapDutyCycles_) return false;
  if (activeDutyCycles_     != o.activeDutyCycles_) return false;
  if (minOverlapDutyCycles_ != o.minOverlapDutyCycles_) return false;
  if (tieBreaker_           != o.tieBreaker_) return false;

  // compare connections
  if (connections_ != o.connections_) return false;

  //Random
  if (rng_ != o.rng_) return false;
  return true;

}
<|MERGE_RESOLUTION|>--- conflicted
+++ resolved
@@ -30,22 +30,11 @@
 #include <cmath> //fmod
 
 #include <nupic/algorithms/SpatialPooler.hpp>
-<<<<<<< HEAD
-#include <nupic/math/Topology.hpp>
-#include <nupic/math/Math.hpp> // nupic::Epsilon
+#include <nupic/utils/Topology.hpp>
+#include <nupic/utils/VectorHelpers.hpp>
 
 using namespace std;
 using namespace nupic;
-using namespace nupic::algorithms::spatial_pooler;
-using namespace nupic::math::topology;
-using nupic::sdr::SDR;
-=======
-#include <nupic/utils/Topology.hpp>
-#include <nupic/utils/VectorHelpers.hpp>
-
-using namespace std;
-using namespace nupic;
->>>>>>> a7c6eb6c
 
 class CoordinateConverterND {
 
@@ -461,32 +450,17 @@
   inhibitionRadius_ = 0;
 
   connections_.initialize(numColumns_, synPermConnected_);
-<<<<<<< HEAD
   for (Size column = 0; column < numColumns_; column++) {
-    connections_.createSegment( (connections::CellIdx)column );
+    connections_.createSegment( static_cast<CellIdx>(column) );
 
     SDR potential({numInputs_});
-    initMapPotential_((UInt)column, wrapAround_, potential);
+    initMapPotential_(static_cast<UInt>(column), wrapAround_, potential);
     const vector<Real> perm = initPermanence_(potential, initConnectedPct_);
     for(const auto presyn : potential.getSparse()) {
-        connections_.createSynapse( (connections::Segment)column, presyn, perm[presyn] );
-    }
-
-    connections_.raisePermanencesToThreshold( (connections::Segment)column, stimulusThreshold_ );
-=======
-  for (Size i = 0; i < numColumns_; ++i) {
-    connections_.createSegment( (CellIdx)i );
-
-    // Note: initMapPotential_ & initPermanence_ return dense arrays.
-    vector<UInt> potential = initMapPotential_((UInt)i, wrapAround_);
-    vector<Real> perm = initPermanence_(potential, initConnectedPct_);
-    for(UInt presyn = 0; presyn < numInputs_; presyn++) {
-      if( potential[presyn] )
-        connections_.createSynapse( (Segment)i, presyn, perm[presyn] );
-    }
-
-    connections_.raisePermanencesToThreshold( (Segment)i, stimulusThreshold_ );
->>>>>>> a7c6eb6c
+        connections_.createSynapse( static_cast<Segment>(column), presyn, perm[presyn] );
+    }
+
+    connections_.raisePermanencesToThreshold( static_cast<Segment>(column), stimulusThreshold_ );
   }
 
   updateInhibitionRadius_();
