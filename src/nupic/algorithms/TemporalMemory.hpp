--- conflicted
+++ resolved
@@ -38,11 +38,6 @@
 namespace algorithms {
 namespace temporal_memory {
 
-<<<<<<< HEAD
-using namespace std;
-using namespace nupic;
-using namespace nupic::algorithms::connections;
-=======
 
 using namespace std;
 using namespace nupic;
@@ -51,7 +46,6 @@
 using nupic::algorithms::connections::Segment;
 using nupic::algorithms::connections::CellIdx;
 using nupic::algorithms::connections::Synapse;
->>>>>>> 32c08a70
 
 /**
  * Temporal Memory implementation in C++.
