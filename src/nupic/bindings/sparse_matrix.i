/* ---------------------------------------------------------------------
 * Numenta Platform for Intelligent Computing (NuPIC)
 * Copyright (C) 2013, Numenta, Inc.  Unless you have an agreement
 * with Numenta, Inc., for a separate license for this software code, the
 * following terms and conditions apply:
 *
 * This program is free software: you can redistribute it and/or modify
 * it under the terms of the GNU Affero Public License version 3 as
 * published by the Free Software Foundation.
 *
 * This program is distributed in the hope that it will be useful,
 * but WITHOUT ANY WARRANTY; without even the implied warranty of
 * MERCHANTABILITY or FITNESS FOR A PARTICULAR PURPOSE.
 * See the GNU Affero Public License for more details.
 *
 * You should have received a copy of the GNU Affero Public License
 * along with this program.  If not, see http://www.gnu.org/licenses.
 *
 * http://numenta.org/licenses/
 * ---------------------------------------------------------------------
 */

%{
#include <nupic/math/SparseMatrix.hpp>
#include <nupic/math/SparseMatrixAlgorithms.hpp>
#include <nupic/math/SparseBinaryMatrix.hpp>
#include <nupic/math/NearestNeighbor.hpp>
#include <nupic/proto/SparseMatrixProto.capnp.h>
#include <nupic/proto/SparseBinaryMatrixProto.capnp.h>
#if !CAPNP_LITE
#include <nupic/py_support/PyCapnp.hpp>
#endif
#include <nupic/py_support/NumpyVector.hpp>
#include <nupic/py_support/PythonStream.hpp>

%}

%pythoncode %{
import numbers
%}


//--------------------------------------------------------------------------------
// Global epsilon
//--------------------------------------------------------------------------------
%inline {

  nupic::Real getGlobalEpsilon() { return nupic::Epsilon; }

}

%ignore nupic::Domain::operator[];
%ignore print;

//--------------------------------------------------------------------------------
%include <nupic/math/Math.hpp>
%include <nupic/math/Domain.hpp>
%include <nupic/math/SparseMatrix.hpp>
%include <nupic/math/SparseMatrixAlgorithms.hpp>
%include <nupic/math/SparseBinaryMatrix.hpp>
 //%include <nupic/math/SparseRLEMatrix.hpp>

%template(_Domain32) nupic::Domain<nupic::UInt32>;
%template(_Domain2D32) nupic::Domain2D<nupic::UInt32>;
%template(_DistanceToZero32) nupic::DistanceToZero<nupic::Real32>;

//%template(_DistanceToZero64) nupic::DistanceToZero<nupic::Real64>;

%template(_SparseMatrix32) nupic::SparseMatrix<nupic::UInt32,nupic::Real32,nupic::Int32,nupic::Real64,nupic::DistanceToZero<nupic::Real32 > >;
//%template(_SparseMatrix64) nupic::SparseMatrix<nupic::UInt32,nupic::Real64,nupic::Int32,nupic::Real64,nupic::DistanceToZero<nupic::Real64 > >;

//%template(_SM_01_32_16) nupic::SparseBinaryMatrix<nupic::UInt32, nupic::UInt16>;
%template(_SM_01_32_32) nupic::SparseBinaryMatrix<nupic::UInt32, nupic::UInt32>;

//%template(_SM_RLE_16_8) nupic::SparseRLEMatrix<nupic::UInt16, unsigned char>;
//%template(_SM_RLE_16_16) nupic::SparseRLEMatrix<nupic::UInt16, nupic::UInt16>;
//%template(_SM_RLE_32_32) nupic::SparseRLEMatrix<nupic::UInt32, nupic::Real32>;

//--------------------------------------------------------------------------------
%define SparseMatrix_(N1, N2, N3, N4)

#define SparseMatrix ## N2 nupic::SparseMatrix<nupic::UInt ## N1,nupic::Real ## N2,nupic::Int ## N3,nupic::Real ## N4,nupic::DistanceToZero<nupic::Real ## N2 > >

%extend nupic::SparseMatrix<nupic::UInt ## N1,nupic::Real ## N2,nupic::Int ## N3,nupic::Real ## N4,nupic::DistanceToZero<nupic::Real ## N2 > >
{
%pythoncode %{

allowed_scalar_types = ['int', 'float', 'float32', 'float64', 'float128']

def __init__(self, *args):
  """
  Constructs a new SparseMatrix from the following available arguments:
                SparseMatrix(): An empty sparse matrix with 0 rows and columns.
    SparseMatrix(nrows, ncols): A zero sparse matrix with the
                                specified rows and columns.
    SparseMatrix(SparseMatrix): Copies an existing sparse matrix.
          SparseMatrix(string): Loads a SparseMatrix from its serialized form.
     SparseMatrix(numpy.array): Loads a SparseMatrix from a numpy array.
     SparseMatrix([[...],[...]]): Creates an array from a list of lists.
  """
  serialized,dense,from01,fromstr3f = None,None,False,False
  fromSpecRowCols = False

  if (len(args) == 3) and isinstance(args[0], _SparseMatrix32):
    fromSpecRowCols = True

  if (len(args) == 1):
    if isinstance(args[0], basestring):
      serialized = args[0]
      args = tuple()
    elif isinstance(args[0], numpy.ndarray):
      dense = args[0]
      args = tuple()
    elif hasattr(args[0], '__iter__'):
      dense = args[0]
      args = tuple()
    elif isinstance(args[0], _SM_01_32_32): #or isinstance(args[0], _SM_01_32_16):
      from01 = True

  if from01 or fromSpecRowCols:
    this = _MATH.new__SparseMatrix ## N2(1,1)
  else:
    this = _MATH.new__SparseMatrix ## N2(*args)

  try:
    self.this.append(this)
  except:
    self.this = this

  if serialized is not None:
    s = serialized.split(None, 1)
    self.fromPyString(serialized)

  elif dense is not None:
    self.fromDense(numpy.asarray(dense,dtype=GetNumpyDataType('NTA_Real' + #N2)))

  elif from01:
    nz_i,nz_j = args[0].getAllNonZeros(True)
    nz_ones = numpy.ones((len(nz_i)))
    self.setAllNonZeros(args[0].nRows(), args[0].nCols(), nz_i, nz_j, nz_ones)

  elif fromstr3f:
    nz_i,nz_j,nz_v = args[1].getAllNonZeros(args[0], True)
    self.setAllNonZeros(args[1].nRows(), args[1].nCols(), nz_i,nz_j,nz_v)

  elif fromSpecRowCols:
    if args[2] == 0:
      self.__initializeWithRows(args[0], args[1])
    elif args[2] == 1:
      self.__initializeWithCols(args[0], args[1])

# def _fixSlice(self, dim, ub):
#   """Used internally to fill out blank fields in slicing records."""
#   start = dim.start
#   if start is None: start = 0
#   elif start < 0: start += ub
#   stop = dim.stop
#   if stop is None: stop = ub
#   elif stop < 0: stop += ub
#   return slice(start, stop, 1)

# def _getDomain(self, key, bounds):
#   """Used internally to convert a list of slices to a valid Domain."""
#   slices = [None] * len(bounds)
#   cur = 0
#   hasEllipsis = False
#   for dim in key:
#     if dim is Ellipsis:
#       hasEllipsis = True
#       toFill = len(bounds) - len(key) + 1
#       if toFill > 0:
#         for j in xrange(toFill-1):
#           slices[cur] = slice(0, bounds[cur], 1)
#           cur += 1
#         slices[cur] = slice(0, bounds[cur], 1)
#     elif isinstance(dim, slice):
#       slices[cur] = self._fixSlice(dim, bounds[cur])
#     else: slices[cur] = slice(dim, dim, 0)
#     cur += 1
#   return Domain([x.start for x in slices], [x.stop for x in slices])

# def getSliceWrap(self, key):
#   bounds = [ self.nRows(), self.nCols() ]                                                    d = self._getDomain(key, bounds)
#   return self.getSlice(d[0].getLB(), d[0].getUB(), d[1].getLB(), d[1].getUB())

# def setSliceWrap(self, key, value):
#   bounds = [ self.nRows(), self.nCols() ]                                                    d = self._getDomain(key, bounds)
#   return self.setSlice(d[0].getLB(), d[1].getLB(), value)

# def __getitem__(self, key):
#   if isinstance(key, tuple):
#     hasSlices = False
#     for dim in key:
#       if (dim is Ellipsis) or isinstance(dim, slice):
#         hasSlices = True
#         break
#     if hasSlices: return self.getSliceWrap(key)
#     else: return _MATH.SparseMatrix ## N2_get(self, key)
#   elif (key is Ellipsis) or isinstance(key, slice):
#     return self.getSliceWrap((key,))
#   else:
#     return _MATH.SparseMatrix ## N2_get(self, (key,))

# def __setitem__(self, key, value):
#   if isinstance(key, tuple):
#     hasSlices = False
#     for dim in key:
#       if isinstance(dim, slice): hasSlices = True
#     if hasSlices: return self.setSliceWrap(key, value)
#     else: return _MATH.SparseMatrix ## N2_set(self, key, value)
#   elif (key is Ellipsis) or isinstance(key, slice):
#     return self.setSliceWrap((key,), value)
#   else:
#     return _MATH.SparseMatrix ## N2_set(self, (key,), value)

def setRowFromDense(self, row, x):
  self._setRowFromDense(row, x)

def __getitem__(self, index):
  return numpy.float ## N2(self.get(index[0], index[1]))

def __setitem__(self, index, value):
  self.set(index[0], index[1], value)

def __getstate__(self):
  """
  Used by the pickling mechanism to get state that will be saved.
  """
  return (self.toPyString(),)

def __setstate__(self,tup):
  """
  Used by the pickling mechanism to restore state that was saved.
  """
  self.this = _MATH.new__SparseMatrix ## N2(1, 1)
  self.thisown = 1
  self.fromPyString(tup[0])

def __str__(self):
  return self.toDense().__str__()

def _setShape(self, *args):
  if len(args) == 1:
    self.resize(*(args[0]))
  elif len(args) == 2:
    self.resize(*args)
  else:
    raise RuntimeError("Error: setShape(rows, cols) or setShape((rows, cols))")
shape = property(fget=lambda self: (self.nRows(), self.nCols()), fset=_setShape,
    doc="rows, cols")

def getTransposed(self):
  result = self.__class__()
  self.transpose(result)
  return result

def __neg__(self):
  result = _SparseMatrix ## N2(self)
  result.negate()
  return result

def __abs__(self):
  result = _SparseMatrix ## N2(self)
  result.abs()
  return result

def __iadd__(self, other):
  t = type(other).__name__
  if t in self.allowed_scalar_types:
    self.__add(other)
  elif t == 'ndarray':
    self.add(_SparseMatrix ## N2(other))
  elif t == '_SparseMatrix' + #N2:
    self.add(other)
  else:
    raise Exception("Can't use type: " + t)
  return self

def __add__(self, other):
  arg = None
  result = _SparseMatrix ## N2(self)
  t = type(other).__name__
  if t in self.allowed_scalar_types:
    result.__add(other)
  elif t == 'ndarray':
    result.add(_SparseMatrix ## N2(other))
  elif t == '_SparseMatrix' + #N2:
    result.add(other)
  else:
    raise Exception("Can't use type: " + t)
  return result

def __radd__(self, other):
  return self.__add__(other)

def __isub__(self, other):
  t = type(other).__name__
  if t in self.allowed_scalar_types:
    self.__subtract(other)
  elif t == 'ndarray':
    self.subtract(_SparseMatrix ## N2(other))
  elif t == '_SparseMatrix' + #N2:
    self.subtract(other)
  else:
    raise Exception("Can't use type: " + t)
  return self

def __sub__(self, other):
  result = _SparseMatrix ## N2(self)
  t = type(other).__name__
  if t in self.allowed_scalar_types:
    result.__subtract(other)
  elif t == 'ndarray':
    result.subtract(_SparseMatrix ## N2(other))
  elif t == '_SparseMatrix' + #N2:
    result.subtract(other)
  else:
    raise Exception("Can't use type: " + t)
  return result

def __rsub__(self, other):
  return self.__sub__(other)

def __imul__(self, other):
  t = type(other).__name__
  if t in self.allowed_scalar_types:
    self.__multiply(other)
  elif t == '_SparseMatrix' + #N2:
    self.multiply(other)
  else:
    raise Exception("Can't use type: " + t)
  return self

def __mul__(self, other):
  t = type(other).__name__
  arg = other
  result = None
  if t in self.allowed_scalar_types:
    result = _SparseMatrix ## N2(self)
    result.__multiply(arg)
  elif t == 'ndarray':
    if arg.ndim == 1:
      result = numpy.array(self.rightVecProd(arg))
    elif arg.ndim == 2:
      arg = _SparseMatrix ## N2(other)
      result = _SparseMatrix ## N2()
      self.multiply(arg, result)
    else:
      raise Exception("Wrong ndim: " + str(arg.ndim))
  elif t == '_SparseMatrix' + #N2:
    if other.nCols() == 1:
      if self.nRows() == 1:
        result = self.rightVecProd(other.getCol(0))[0]
      else:
        result_list = self.rightVecProd(other.getCol(0))
        result = _SparseMatrix ## N2(self.nRows(), 0)
        result.addCol(result_list)
    else:
      result = _SparseMatrix ## N2()
      self.multiply(arg, result)
  else:
    raise Exception("Can't use type: " + t + " for multiplication")
  return result

def __rmul__(self, other):
  t = type(other).__name__
  arg = other
  result = None
  if t in self.allowed_scalar_types:
    result = _SparseMatrix ## N2(self)
    result.__multiply(arg)
  elif t == 'ndarray':
    if arg.ndim == 1:
      result = numpy.array(self.leftVecProd(arg))
    elif arg.ndim == 2:
      arg = _SparseMatrix ## N2(other)
      result = _SparseMatrix ## N2()
      arg.multiply(self, result)
    else:
      raise Exception("Wrong ndim: " + str(arg.ndim))
  elif t == '_SparseMatrix' + #N2:
    if other.nRows() == 1:
      if self.nCols() == 1:
        result = self.leftVecProd(other.getRow(0))[0]
      else:
        result_list = self.leftVecProd(other.getRow(0))
        result = _SparseMatrix ## N2(self.nCols(), 0)
        result.addRow(result_list)
    else:
      result = _SparseMatrix ## N2()
      arg.multiply(self, result)
  else:
    raise Exception("Can't use type: " + t + " for multiplication")
  return result

def __idiv__(self, other):
  t = type(other).__name__
  if t in self.allowed_scalar_types:
    self.__divide(other)
  else:
    raise Exception("Can't use type: " + t)
  return self

def __div__(self, other):
  t = type(other).__name__
  if t in self.allowed_scalar_types:
    result = _SparseMatrix ## N2(self)
    result.__divide(other)
    return result
  else:
    raise Exception("Can't use type: " + t)
%}

  void __initializeWithRows(const SparseMatrix ##N2& other, PyObject* py_take)
  {
    nupic::NumpyVectorT<nupic::UInt32> take(py_take);
    self->initializeWithRows(other, take.begin(), take.end());
  }

  void __initializeWithCols(const SparseMatrix ##N2& other, PyObject* py_take)
  {
    nupic::NumpyVectorT<nupic::UInt32> take(py_take);
    self->initializeWithCols(other, take.begin(), take.end());
  }

  void __add(PyObject* val)
  {
    self->add(nupic::convertToValueType<nupic::Real ## N2>(val));
  }

  void __multiply(PyObject* val)
  {
    self->multiply(nupic::convertToValueType<nupic::Real ## N2>(val));
  }

  void __subtract(PyObject* val)
  {
    self->subtract(nupic::convertToValueType<nupic::Real ## N2>(val));
  }

  void __divide(PyObject* val)
  {
    self->divide(nupic::convertToValueType<nupic::Real ## N2>(val));
  }

  void copy(const SparseMatrix ## N2& other)
  {
    self->copy(other);
  }

  void fromDense(PyObject *matrix)
  {
    nupic::NumpyMatrixT<nupic::Real ## N2> m(matrix);
    self->fromDense(m.rows(), m.columns(), m.addressOf(0, 0));
  }

  PyObject *toDense() const
  {
    int dims[] = { static_cast<int>(self->nRows()), static_cast<int>(self->nCols()) };
    nupic::NumpyMatrixT<nupic::Real ## N2> out(dims);
    self->toDense(out.addressOf(0, 0));
    return out.forPython();
  }

  void _setRowFromDense(nupic::UInt ## N1 row, PyObject* py_row)
  {
    nupic::NumpyVectorT<nupic::Real ## N2> row_data(py_row);
    self->setRowFromDense(row, row_data.begin());
  }

  void setRowFromSparse(nupic::UInt ## N1 row, PyObject* py_ind, PyObject* py_nz)
  {
    nupic::NumpyVectorT<nupic::UInt ## N1> ind(py_ind);
    nupic::NumpyVectorT<nupic::Real ## N2> nz(py_nz);
    self->setRowFromSparse(row, ind.begin(), ind.end(), nz.begin());
  }

  inline void binarySaveToFile(const std::string& filename)
  {
    std::ofstream save_file(filename.c_str());
    self->toBinary(save_file);
    save_file.close();
  }

  inline void binaryLoadFromFile(const std::string& filename)
  {
    std::ifstream load_file(filename.c_str());
    self->fromBinary(load_file);
    load_file.close();
  }

  inline void write(PyObject* pyBuilder) const
  {
  %#if !CAPNP_LITE
    SparseMatrixProto::Builder proto =
        nupic::getBuilder<SparseMatrixProto>(pyBuilder);
    self->write(proto);
  %#else
    throw std::logic_error(
        "SparseMatrix.write is not implemented when compiled with CAPNP_LITE=1.");
  %#endif
  }

  inline void read(PyObject* pyReader)
  {
  %#if !CAPNP_LITE
    SparseMatrixProto::Reader proto =
        nupic::getReader<SparseMatrixProto>(pyReader);
    self->read(proto);
  %#else
    throw std::logic_error(
        "SparseMatrix.read is not implemented when compiled with CAPNP_LITE=1.");
  %#endif
  }

  void addRow(PyObject *row)
  {
    nupic::NumpyVectorT<nupic::Real ## N2> v(row);
    self->addRow(v.begin());
  }

  void addRowNZ(PyObject *ind, PyObject *nz, bool zero_permissive =false)
  {
    nupic::NumpyVectorT<nupic::UInt ## N1> cpp_ind(ind);
    nupic::NumpyVectorT<nupic::Real ## N2> cpp_nz(nz);
    self->addRow(cpp_ind.begin(), cpp_ind.end(), cpp_nz.begin(),
		 zero_permissive);
  }

  void addCol(PyObject *col)
  {
    nupic::NumpyVectorT<nupic::Real ## N2> cpp_col(col);
    self->addCol(cpp_col.begin());
  }

  void addColNZ(PyObject *ind, PyObject *nz)
  {
    nupic::NumpyVectorT<nupic::UInt ## N1> cpp_ind(ind);
    nupic::NumpyVectorT<nupic::Real ## N2> cpp_nz(nz);
    self->addCol(cpp_ind.begin(), cpp_ind.end(), cpp_nz.begin());
  }

  void deleteRows(PyObject *rowIndices)
  {
    nupic::NumpyVectorT<nupic::UInt ## N1> cpp_rowIndices(rowIndices);
    self->deleteRows(cpp_rowIndices.begin(), cpp_rowIndices.end());
  }

  void deleteCols(PyObject *colIndices)
  {
    nupic::NumpyVectorT<nupic::UInt ## N1> cpp_colIndices(colIndices);
    self->deleteCols(cpp_colIndices.begin(), cpp_colIndices.end());
  }

  PyObject* getRow(nupic::UInt ## N1 row) const
  {
    const nupic::UInt ## N1 ncols = self->nCols();
    nupic::NumpyVectorT<nupic::Real ## N2> dense_row(ncols);
    self->getRowToDense(row, dense_row.begin());
    return dense_row.forPython();
  }

  PyObject* getCol(nupic::UInt ## N1 col) const
  {
    const nupic::UInt ## N1 nrows = self->nRows();
    nupic::NumpyVectorT<nupic::Real ## N2> dense_col(nrows);
    self->getColToDense(col, dense_col.begin());
    return dense_col.forPython();
  }

  PyObject* getDiagonal() const
  {
    const nupic::UInt ## N1 nrows = self->nRows();
    nupic::NumpyVectorT<nupic::Real ## N2> diag(nrows);
    self->getDiagonalToDense(diag.begin());
    return diag.forPython();
  }

  PyObject* rowNonZeros(nupic::UInt ## N1 row) const
  {
    const nupic::UInt ## N1 n = self->nNonZerosOnRow(row);
    std::vector<nupic::UInt ## N1> ind(n);
    nupic::NumpyVectorT<nupic::Real ## N2> val(n);
    self->getRowToSparse(row, ind.begin(), val.begin());
    PyObject *toReturn = PyTuple_New(2);
    PyTuple_SET_ITEM(toReturn, 0, nupic::PyInt ## N1 ## Vector(ind.begin(), ind.end()));
    PyTuple_SET_ITEM(toReturn, 1, val.forPython());
    return toReturn;
  }

  PyObject* rowNonZeroIndices(nupic::UInt ## N1 row) const
  {
    const nupic::UInt ## N1 n = self->nNonZerosOnRow(row);
    nupic::NumpyVectorT<nupic::UInt ## N1> ind(n);
    self->getRowIndicesToSparse(row, ind.begin());
    return ind.forPython();
  }

  PyObject* colNonZeros(nupic::UInt ## N1 col) const
  {
    const nupic::UInt ## N1 n = self->nNonZerosOnCol(col);
    std::vector<nupic::UInt ## N1> ind(n);
    nupic::NumpyVectorT<nupic::Real ## N2> val(n);
    self->getColToSparse(col, ind.begin(), val.begin());
    PyObject *toReturn = PyTuple_New(2);
    PyTuple_SET_ITEM(toReturn, 0, nupic::PyInt ## N1 ## Vector(ind.begin(), ind.end()));
    PyTuple_SET_ITEM(toReturn, 1, val.forPython());
    return toReturn;
  }

  PyObject* nonZeroRows() const
  {
    const nupic::UInt ## N1 nNonZeroRows = self->nNonZeroRows();
    nupic::NumpyVectorT<nupic::UInt ## N1> nzRows(nNonZeroRows);
    self->nonZeroRows(nzRows.begin());
    return nzRows.forPython();
  }

  PyObject* zeroRows() const
  {
    const nupic::UInt ## N1 nZeroRows = self->nZeroRows();
    nupic::NumpyVectorT<nupic::UInt ## N1> zRows(nZeroRows);
    self->zeroRows(zRows.begin());
    return zRows.forPython();
  }

  PyObject* nonZeroCols() const
  {
    const nupic::UInt ## N1 nNonZeroCols = self->nNonZeroCols();
    nupic::NumpyVectorT<nupic::UInt ## N1> nzCols(nNonZeroCols);
    self->nonZeroCols(nzCols.begin());
    return nzCols.forPython();
  }

  PyObject* zeroCols() const
  {
    const nupic::UInt ## N1 nZeroCols = self->nZeroCols();
    nupic::NumpyVectorT<nupic::UInt ## N1> zCols(nZeroCols);
    self->zeroCols(zCols.begin());
    return zCols.forPython();
  }

  PyObject* zeroRowAndCol() const
  {
    std::vector<nupic::UInt ## N1> zrc;
    nupic::UInt ## N1 c = self->zeroRowAndCol(std::back_inserter(zrc));
    nupic::NumpyVectorT<nupic::UInt ## N1> toReturn(c);
    std::copy(zrc.begin(), zrc.end(), toReturn.begin());
    return toReturn.forPython();
  }

  void setElements(PyObject* py_i, PyObject* py_j, PyObject* py_v)
  {
    const nupic::NumpyVectorT<nupic::UInt ## N1> i(py_i), j(py_j);
    const nupic::NumpyVectorT<nupic::Real ## N2> v(py_v);
    self->setElements(i.begin(), i.end(), j.begin(), v.begin());
  }

  PyObject* getElements(PyObject* py_i, PyObject* py_j) const
  {
    const nupic::NumpyVectorT<nupic::UInt ## N1> i(py_i), j(py_j);
    nupic::NumpyVectorT<nupic::Real ## N2> v(i.size());
    self->getElements(i.begin(), i.end(), j.begin(), v.begin());
    return v.forPython();
  }

  // Sets on the outer product of the passed ranges.
  void setOuter(PyObject* py_i, PyObject* py_j, PyObject* py_v)
  {
    const nupic::NumpyVectorT<nupic::UInt ## N1> i(py_i), j(py_j);
    const nupic::NumpyMatrixT<nupic::Real ## N2> v(py_v);
    self->setOuter(i.begin(), i.end(), j.begin(), j.end(), v);
  }

  // Get on the outer products of the passed ranges.
  SparseMatrix ## N2 getOuter(PyObject* py_i, PyObject* py_j) const
  {
    const nupic::NumpyVectorT<nupic::UInt ## N1> i(py_i), j(py_j);
    SparseMatrix ## N2 v(i.size(), j.size());
    self->getOuter(i.begin(), i.end(), j.begin(), j.end(), v);
    return v;
  }

  // Returns the positions and values of all the non-zeros stored
  // in this matrix. The result can be either three lists ((i), (j), (v))
  // or one list of triples (i,j,v).
  PyObject* getAllNonZeros(bool three_lists =false) const
  {
    const nupic::UInt ## N1 nnz = self->nNonZeros();
    nupic::NumpyVectorT<nupic::UInt ## N1> rows(nnz), cols(nnz);
    nupic::NumpyVectorT<nupic::Real ## N2> vals(nnz);

    self->getAllNonZeros(rows.begin(), cols.begin(), vals.begin());

    PyObject* toReturn = NULL;

    if (!three_lists) {
      // Return one list of triples
      toReturn = PyTuple_New(nnz);
      for (nupic::UInt ## N1 i = 0; i != nnz; ++i) {
	PyObject* tuple = nupic::createTriplet ## N1(rows.get(i), cols.get(i), vals.get(i));
	PyTuple_SET_ITEM(toReturn, i, tuple);
      }
    } else {
      // Return three lists
      toReturn = PyTuple_New(3);
      PyTuple_SET_ITEM(toReturn, 0, rows.forPython());
      PyTuple_SET_ITEM(toReturn, 1, cols.forPython());
      PyTuple_SET_ITEM(toReturn, 2, vals.forPython());
    }

    return toReturn;
  }

  void setAllNonZeros(nupic::UInt ## N1 nrows, nupic::UInt ## N1 ncols,
		      PyObject* py_i, PyObject* py_j, PyObject* py_v, bool sorted =true)
  {
    nupic::NumpyVectorT<nupic::UInt ## N1> i(py_i), j(py_j);
    nupic::NumpyVectorT<nupic::Real ## N2> v(py_v);
    self->setAllNonZeros(nrows, ncols,
			 i.begin(), i.end(),
			 j.begin(), j.end(),
			 v.begin(), v.end(),
			 sorted);
  }

  PyObject* getNonZerosInBox(nupic::UInt ## N1 row_begin, nupic::UInt ## N1 row_end,
			     nupic::UInt ## N1 col_begin, nupic::UInt ## N1 col_end) const
  {
    std::vector<nupic::UInt ## N1> rows, cols;
    std::vector<nupic::Real ## N2> vals;
    self->getNonZerosInBox(row_begin, row_end, col_begin, col_end,
			   std::back_inserter(rows),
			   std::back_inserter(cols),
			   std::back_inserter(vals));
    PyObject* toReturn = PyList_New(rows.size());
    for (nupic::UInt ## N1 i = 0; i != rows.size(); ++i) {
      PyObject* tuple = nupic::createTriplet ## N1(rows[i], cols[i], vals[i]);
      PyList_SET_ITEM(toReturn, i, tuple);
    }
    return toReturn;
  }

  PyObject* tolist() const
  {
    const nupic::UInt ## N1 nnz = self->nNonZeros();
    std::vector<nupic::UInt ## N1> rows(nnz), cols(nnz);
    nupic::NumpyVectorT<nupic::Real ## N2> vals(nnz);
    self->getAllNonZeros(rows.begin(), cols.begin(), vals.begin());

    PyObject* ind_list = PyTuple_New(nnz);
    for (nupic::UInt32 i = 0; i != nnz; ++i) {
      PyObject* idx = PyTuple_New(2);
      PyTuple_SET_ITEM(idx, 0, PyInt_FromLong(rows[i]));
      PyTuple_SET_ITEM(idx, 1, PyInt_FromLong(cols[i]));
      PyTuple_SET_ITEM(ind_list, i, idx);
    }
    PyObject* toReturn = PyTuple_New(2);
    PyTuple_SET_ITEM(toReturn, 0, ind_list);
    PyTuple_SET_ITEM(toReturn, 1, vals.forPython());
    return toReturn;
  }

  void setSlice(nupic::UInt ## N1 i_begin, nupic::UInt ## N1 j_begin,
		const SparseMatrix ## N2& other)
  {
    self->setSlice(i_begin, j_begin, other);
  }

  void setSlice(nupic::UInt ## N1 i_begin, nupic::UInt ## N1 j_begin,
		PyObject* py_other)
  {
    nupic::NumpyMatrixT<nupic::Real ## N2> other(py_other);
    self->setSlice(i_begin, j_begin, other);
  }

  SparseMatrix ## N2
    getSlice(nupic::UInt ## N1 i_begin, nupic::UInt ## N1 i_end,
	     nupic::UInt ## N1 j_begin, nupic::UInt ## N1 j_end) const
  {
    SparseMatrix ## N2 other(i_end - i_begin, j_end - j_begin);
    self->getSlice(i_begin, i_end, j_begin, j_end, other);
    return other;
  }

  SparseMatrix ## N2
    getSlice2(nupic::UInt ## N1 i_begin, nupic::UInt ## N1 i_end,
	     nupic::UInt ## N1 j_begin, nupic::UInt ## N1 j_end) const
  {
    SparseMatrix ## N2 other(i_end - i_begin, j_end - j_begin);
    self->getSlice2(i_begin, i_end, j_begin, j_end, other);
    return other;
  }

  inline void setRowsToZero(PyObject* py_rows)
  {
    nupic::NumpyVectorT<nupic::UInt ## N1> rows(py_rows);
    self->setRowsToZero(rows.begin(), rows.end());
  }

  inline void setColsToZero(PyObject* py_cols)
  {
    nupic::NumpyVectorT<nupic::UInt ## N1> cols(py_cols);
    self->setColsToZero(cols.begin(), cols.end());
  }

  inline void setDiagonal(PyObject* py_v)
  {
    nupic::NumpyVectorT<nupic::Real ## N2> v(py_v);
    self->setDiagonal(v.begin());
  }

  void incrementOnOuterWNZ(PyObject* py_i, PyObject* py_j, nupic::Real ## N2 delta=1)
  {
    nupic::NumpyVectorT<nupic::UInt ## N1> i(py_i), j(py_j);
    self->incrementOnOuterWNZ(i.begin(), i.end(), j.begin(), j.end(), delta);
  }

  void incrementOnOuterWNZWThreshold(PyObject* py_i, PyObject* py_j,
                                     nupic::Real ## N2 threshold, nupic::Real ## N2 delta=1)
  {
    nupic::NumpyVectorT<nupic::UInt ## N1> i(py_i), j(py_j);
    self->incrementOnOuterWNZWThreshold(i.begin(), i.end(), j.begin(), j.end(),
                                        threshold, delta);
  }


  %pythoncode %{
    def incrementNonZerosOnOuter(self, rows, cols, delta):
      self._incrementNonZerosOnOuter(numpy.asarray(rows, dtype="uint32"),
                                     numpy.asarray(cols, dtype="uint32"),
                                     delta)
  %}

  void _incrementNonZerosOnOuter(PyObject* py_rows, PyObject* py_cols,
                                 nupic::Real ## N2 delta)
  {
    PyArrayObject* npRows = (PyArrayObject*) py_rows;
    size_t rowsSize = PyArray_DIMS(npRows)[0];
    nupic::UInt32* rows = (nupic::UInt32*)PyArray_DATA(npRows);

    PyArrayObject* npCols = (PyArrayObject*) py_cols;
    size_t colsSize = PyArray_DIMS(npCols)[0];
    nupic::UInt32* cols = (nupic::UInt32*)PyArray_DATA(npCols);

    self->incrementNonZerosOnOuter(rows, rows + rowsSize,
                                   cols, cols + colsSize,
                                   delta);
  }


  %pythoncode %{
    def incrementNonZerosOnRowsExcludingCols(self, rows, cols, delta):
      self._incrementNonZerosOnRowsExcludingCols(numpy.asarray(rows, dtype="uint32"),
                                                 numpy.asarray(cols, dtype="uint32"),
                                                 delta)
  %}

  void _incrementNonZerosOnRowsExcludingCols(PyObject* py_rows, PyObject* py_cols,
                                             nupic::Real ## N2 delta)
  {
    PyArrayObject* npRows = (PyArrayObject*) py_rows;
    size_t rowsSize = PyArray_DIMS(npRows)[0];
    nupic::UInt32* rows = (nupic::UInt32*)PyArray_DATA(npRows);

    PyArrayObject* npCols = (PyArrayObject*) py_cols;
    size_t colsSize = PyArray_DIMS(npCols)[0];
    nupic::UInt32* cols = (nupic::UInt32*)PyArray_DATA(npCols);

    self->incrementNonZerosOnRowsExcludingCols(rows, rows + rowsSize,
                                               cols, cols + colsSize,
                                               delta);
  }


  %pythoncode %{
    def setZerosOnOuter(self, rows, cols, value):
      self._setZerosOnOuter(numpy.asarray(rows, dtype="uint32"),
                            numpy.asarray(cols, dtype="uint32"),
                            value)
  %}

  void _setZerosOnOuter(PyObject* py_rows, PyObject* py_cols,
                        nupic::Real ## N2 value)
  {
    PyArrayObject* npRows = (PyArrayObject*) py_rows;
    size_t rowsSize = PyArray_DIMS(npRows)[0];
    nupic::UInt32* rows = (nupic::UInt32*)PyArray_DATA(npRows);

    PyArrayObject* npCols = (PyArrayObject*) py_cols;
    size_t colsSize = PyArray_DIMS(npCols)[0];
    nupic::UInt32* cols = (nupic::UInt32*)PyArray_DATA(npCols);

    self->setZerosOnOuter(rows, rows + rowsSize,
                          cols, cols + colsSize,
                          value);
  }


  %pythoncode %{
    def setRandomZerosOnOuter(self, rows, cols, numNewNonZeros, value, rng):
      if isinstance(numNewNonZeros, numbers.Number):
        self._setRandomZerosOnOuter_singleCount(
          numpy.asarray(rows, dtype="uint32"),
          numpy.asarray(cols, dtype="uint32"),
          numNewNonZeros,
          value,
          rng)
      else:
        self._setRandomZerosOnOuter_multipleCounts(
          numpy.asarray(rows, dtype="uint32"),
          numpy.asarray(cols, dtype="uint32"),
          numpy.asarray(numNewNonZeros, dtype="uint32"),
          value,
          rng)
  %}

  void _setRandomZerosOnOuter_singleCount(PyObject* py_rows,
                                          PyObject* py_cols,
                                          nupic::UInt ## N1 numNewNonZeros,
                                          nupic::Real ## N2 value,
                                          nupic::Random& rng)
  {
    PyArrayObject* npRows = (PyArrayObject*) py_rows;
    size_t rowsSize = PyArray_DIMS(npRows)[0];
    nupic::UInt32* rows = (nupic::UInt32*)PyArray_DATA(npRows);

    PyArrayObject* npCols = (PyArrayObject*) py_cols;
    size_t colsSize = PyArray_DIMS(npCols)[0];
    nupic::UInt32* cols = (nupic::UInt32*)PyArray_DATA(npCols);

    self->setRandomZerosOnOuter(rows, rows + rowsSize,
                                cols, cols + colsSize,
                                numNewNonZeros,
                                value, rng);
  }

  void _setRandomZerosOnOuter_multipleCounts(PyObject* py_rows,
                                             PyObject* py_cols,
                                             PyObject* py_newNonZeroCounts,
                                             nupic::Real ## N2 value,
                                             nupic::Random& rng)
  {
    PyArrayObject* npRows = (PyArrayObject*) py_rows;
    size_t rowsSize = PyArray_DIMS(npRows)[0];
    nupic::UInt32* rows = (nupic::UInt32*)PyArray_DATA(npRows);

    PyArrayObject* npCols = (PyArrayObject*) py_cols;
    size_t colsSize = PyArray_DIMS(npCols)[0];
    nupic::UInt32* cols = (nupic::UInt32*)PyArray_DATA(npCols);

    PyArrayObject* npNewNonZeroCounts = (PyArrayObject*) py_newNonZeroCounts;
    size_t newNonZeroCountsSize = PyArray_DIMS(npNewNonZeroCounts)[0];
    nupic::UInt32* newNonZeroCounts =
      (nupic::UInt32*)PyArray_DATA(npNewNonZeroCounts);

    self->setRandomZerosOnOuter(rows, rows + rowsSize,
                                cols, cols + colsSize,
                                newNonZeroCounts,
                                newNonZeroCounts + newNonZeroCountsSize,
                                value, rng);
  }

  %pythoncode %{
    def increaseRowNonZeroCountsOnOuterTo(self, rows, cols, numDesiredNonZeros,
                                          initialValue, rng):
      self._increaseRowNonZeroCountsOnOuterTo(
        numpy.asarray(rows, dtype="uint32"),
        numpy.asarray(cols, dtype="uint32"),
        numDesiredNonZeros, initialValue, rng)
  %}

  void _increaseRowNonZeroCountsOnOuterTo(PyObject* py_rows, PyObject* py_cols,
                                          nupic::UInt ## N1 numDesiredNonZeros,
                                          nupic::Real ## N2 initialValue,
                                          nupic::Random& rng)
  {
    PyArrayObject* npRows = (PyArrayObject*) py_rows;
    size_t rowsSize = PyArray_DIMS(npRows)[0];
    nupic::UInt32* rows = (nupic::UInt32*)PyArray_DATA(npRows);

    PyArrayObject* npCols = (PyArrayObject*) py_cols;
    size_t colsSize = PyArray_DIMS(npCols)[0];
    nupic::UInt32* cols = (nupic::UInt32*)PyArray_DATA(npCols);

    self->increaseRowNonZeroCountsOnOuterTo(rows, rows + rowsSize,
                                            cols, cols + colsSize,
                                            numDesiredNonZeros, initialValue,
                                            rng);
  }


  %pythoncode %{
    def clipRowsBelowAndAbove(self, rows, a, b):
      self._clipRowsBelowAndAbove(numpy.asarray(rows, dtype="uint32"),
                                  a,
                                  b)
  %}

  void _clipRowsBelowAndAbove(PyObject* py_rows,
                              nupic::Real ## N2 a,
                              nupic::Real ## N2 b)
  {
    PyArrayObject* npRows = (PyArrayObject*) py_rows;
    size_t rowsSize = PyArray_DIMS(npRows)[0];
    nupic::UInt32* rows = (nupic::UInt32*)PyArray_DATA(npRows);

    self->clipRowsBelowAndAbove(rows, rows + rowsSize,
                                a, b);
  }


<<<<<<< HEAD
  // Returns the number of non-zeros per row, for all rows
  PyObject* nNonZerosPerRow() const
=======
  %pythoncode %{
    def nNonZerosPerRow(self, rows=None):
      if rows is None:
        return self._nNonZerosPerRow_allRows()
      else:
        return self._nNonZerosPerRow(numpy.asarray(rows, dtype="uint32"))
  %}

  PyObject* _nNonZerosPerRow_allRows() const
>>>>>>> 18a882a7
  {
    nupic::NumpyVectorT<nupic::UInt ## N1> nnzpr(self->nRows());
    self->nNonZerosPerRow(nnzpr.begin());
    return nnzpr.forPython();
  }

  PyObject* _nNonZerosPerRow(PyObject* py_rows)
  {
    PyArrayObject* npRows = (PyArrayObject*) py_rows;
    size_t rowsSize = PyArray_DIMS(npRows)[0];
    nupic::UInt32* rows = (nupic::UInt32*)PyArray_DATA(npRows);

    nupic::NumpyVectorT<nupic::UInt ## N1> out(rowsSize);
    self->nNonZerosPerRow(rows, rows + rowsSize, out.begin());

    return out.forPython();
  }


  // Returns the number of non-zeros per col, for all cols
  PyObject* nNonZerosPerCol() const
  {
    nupic::NumpyVectorT<nupic::UInt ## N1> nnzpc(self->nCols());
    self->nNonZerosPerCol(nnzpc.begin());
    return nnzpc.forPython();
  }

  PyObject* rowBandwidths() const
  {
    nupic::NumpyVectorT<nupic::UInt ## N1> nnzpc(self->nRows());
    self->rowBandwidths(nnzpc.begin());
    return nnzpc.forPython();
  }

  PyObject* colBandwidths() const
  {
    nupic::NumpyVectorT<nupic::UInt ## N1> nnzpc(self->nCols());
    self->colBandwidths(nnzpc.begin());
    return nnzpc.forPython();
  }

  SparseMatrix ## N1
    nNonZerosPerBox(PyObject* box_i, PyObject* box_j) const
    {
      nupic::NumpyVectorT<nupic::UInt ## N1> bounds_i(box_i);
      nupic::NumpyVectorT<nupic::UInt ## N1> bounds_j(box_j);
      SparseMatrix ## N1 result(bounds_i.size(), bounds_j.size());
      self->nNonZerosPerBox(bounds_i.begin(), bounds_i.end(),
			    bounds_j.begin(), bounds_j.end(),
			    result);
      return result;
    }

  PyObject* max() const
  {
    nupic::UInt ## N1 max_row, max_col;
    nupic::Real ## N2 max_val;
    self->max(max_row, max_col, max_val);
    return nupic::createTriplet ## N1(max_row, max_col, max_val);
  }

  PyObject* min() const
  {
    nupic::UInt ## N1 min_row, min_col;
    nupic::Real ## N2 min_val;
    self->min(min_row, min_col, min_val);
    return nupic::createTriplet ## N1(min_row, min_col, min_val);
  }

  PyObject* rowMin(nupic::UInt ## N1 row_index) const
  {
    nupic::UInt ## N1 idx;
    nupic::Real ## N2 min_val;
    self->rowMin(row_index, idx, min_val);
    return nupic::createPair ## N1(idx, min_val);
  }

  PyObject* rowMax(nupic::UInt ## N1 row_index) const
  {
    nupic::UInt ## N1 idx;
    nupic::Real ## N2 max_val;
    self->rowMax(row_index, idx, max_val);
    return nupic::createPair ## N1(idx, max_val);
  }

  PyObject* colMin(nupic::UInt ## N1 col_index) const
  {
    nupic::UInt ## N1 idx;
    nupic::Real ## N2 min_val;
    self->colMin(col_index, idx, min_val);
    return nupic::createPair ## N1(idx, min_val);
  }

  PyObject* colMax(nupic::UInt ## N1 row_index) const
  {
    nupic::UInt ## N1 idx;
    nupic::Real ## N2 max_val;
    self->colMax(row_index, idx, max_val);
    return nupic::createPair ## N1(idx, max_val);
  }

  PyObject* rowMax() const
  {
    nupic::UInt ## N1 n = self->nRows();
    std::vector<nupic::UInt ## N1> ind(n);
    nupic::NumpyVectorT<nupic::Real ## N2> val(n);
    self->rowMax(ind.begin(), val.begin());
    PyObject *toReturn = PyTuple_New(2);
    PyTuple_SET_ITEM(toReturn, 0, nupic::PyInt ## N1 ## Vector(ind.begin(), ind.end()));
    PyTuple_SET_ITEM(toReturn, 1, val.forPython());
    return toReturn;
  }

  PyObject* rowMin() const
  {
    nupic::UInt ## N1 n = self->nRows();
    std::vector<nupic::UInt ## N1> ind(n);
    nupic::NumpyVectorT<nupic::Real ## N2> val(n);
    self->rowMin(ind.begin(), val.begin());
    PyObject *toReturn = PyTuple_New(2);
    PyTuple_SET_ITEM(toReturn, 0, nupic::PyInt ## N1 ## Vector(ind.begin(), ind.end()));
    PyTuple_SET_ITEM(toReturn, 1, val.forPython());
    return toReturn;
  }

  PyObject* colMax() const
  {
    nupic::UInt ## N1 n = self->nCols();
    std::vector<nupic::UInt ## N1> ind(n);
    nupic::NumpyVectorT<nupic::Real ## N2> val(n);
    self->colMax(ind.begin(), val.begin());
    PyObject *toReturn = PyTuple_New(2);
    PyTuple_SET_ITEM(toReturn, 0, nupic::PyInt ## N1 ## Vector(ind.begin(), ind.end()));
    PyTuple_SET_ITEM(toReturn, 1, val.forPython());
    return toReturn;
  }

  PyObject* colMin() const
  {
    nupic::UInt ## N1 n = self->nCols();
    std::vector<nupic::UInt ## N1> ind(n);
    nupic::NumpyVectorT<nupic::Real ## N2> val(n);
    self->colMin(ind.begin(), val.begin());
    PyObject *toReturn = PyTuple_New(2);
    PyTuple_SET_ITEM(toReturn, 0, nupic::PyInt ## N1 ## Vector(ind.begin(), ind.end()));
    PyTuple_SET_ITEM(toReturn, 1, val.forPython());
    return toReturn;
  }

  PyObject* boxMin(nupic::UInt ## N1 begin_row, nupic::UInt ## N1 end_row,
		   nupic::UInt ## N1 begin_col, nupic::UInt ## N1 end_col) const
  {
    nupic::UInt ## N1 min_row, min_col;
    nupic::Real ## N2 min_val;
    self->boxMin(begin_row, end_row, begin_col, end_col, min_row, min_col, min_val);
    return nupic::createTriplet ## N1(min_row, min_col, min_val);
  }

  PyObject* boxMax(nupic::UInt ## N1 begin_row, nupic::UInt ## N1 end_row,
		   nupic::UInt ## N1 begin_col, nupic::UInt ## N1 end_col) const
  {
    nupic::UInt ## N1 max_row, max_col;
    nupic::Real ## N2 max_val;
    self->boxMax(begin_row, end_row, begin_col, end_col, max_row, max_col, max_val);
    return nupic::createTriplet ## N1(max_row, max_col, max_val);
  }

  PyObject* whereEqual(nupic::UInt ## N1 begin_row, nupic::UInt ## N1 end_row,
		       nupic::UInt ## N1 begin_col, nupic::UInt ## N1 end_col,
		       const nupic::Real ## N2& value) const
  {
    std::vector<nupic::UInt ## N1> rows, cols;
    self->whereEqual(begin_row, end_row, begin_col, end_col, value,
		     std::back_inserter(rows), std::back_inserter(cols));

    PyObject* toReturn = PyTuple_New(rows.size());

    for (size_t i = 0; i != rows.size(); ++i) {
      PyObject* p = PyTuple_New(2);
      PyTuple_SET_ITEM(p, 0, PyInt_FromLong(rows[i]));
      PyTuple_SET_ITEM(p, 1, PyInt_FromLong(cols[i]));
      PyTuple_SET_ITEM(toReturn, i, p);
    }

    return toReturn;
  }

  PyObject* whereGreater(nupic::UInt ## N1 begin_row, nupic::UInt ## N1 end_row,
			 nupic::UInt ## N1 begin_col, nupic::UInt ## N1 end_col,
			 const nupic::Real ## N2& value) const
  {
    std::vector<nupic::UInt ## N1> rows, cols;
    self->whereGreater(begin_row, end_row, begin_col, end_col, value,
		       std::back_inserter(rows), std::back_inserter(cols));

    int dims[] = {static_cast<int>(rows.size()), 2};
    nupic::NumpyMatrixT<nupic::UInt ## N1> toReturn(dims);
    for (size_t i = 0; i != rows.size(); ++i) {
      toReturn.set(i, 0, rows[i]);
      toReturn.set(i, 1, cols[i]);
    }
    return toReturn.forPython();

    /*
    PyObject* toReturn = PyTuple_New(rows.size());
    for (size_t i = 0; i != rows.size(); ++i) {
      PyObject* p = PyTuple_New(2);
      PyTuple_SET_ITEM(p, 0, PyInt_FromLong(rows[i]));
      PyTuple_SET_ITEM(p, 1, PyInt_FromLong(cols[i]));
      PyTuple_SET_ITEM(toReturn, i, p);
    }

    return toReturn;
    */
  }

  PyObject* whereGreaterEqual(nupic::UInt ## N1 begin_row, nupic::UInt ## N1 end_row,
                              nupic::UInt ## N1 begin_col, nupic::UInt ## N1 end_col,
                              const nupic::Real ## N2& value) const
  {
    std::vector<nupic::UInt ## N1> rows, cols;
    self->whereGreaterEqual(begin_row, end_row, begin_col, end_col, value,
                            std::back_inserter(rows), std::back_inserter(cols));


    int dims[] = {static_cast<int>(rows.size()), 2};
    nupic::NumpyMatrixT<nupic::UInt ## N1> toReturn(dims);
    for (size_t i = 0; i != rows.size(); ++i) {
      toReturn.set(i, 0, rows[i]);
      toReturn.set(i, 1, cols[i]);
    }
    return toReturn.forPython();

    /*
    PyObject* toReturn = PyTuple_New(rows.size());

    for (size_t i = 0; i != rows.size(); ++i) {
      PyObject* p = PyTuple_New(2);
      PyTuple_SET_ITEM(p, 0, PyInt_FromLong(rows[i]));
      PyTuple_SET_ITEM(p, 1, PyInt_FromLong(cols[i]));
      PyTuple_SET_ITEM(toReturn, i, p);
    }
    return toReturn;
    */

  }

  nupic::UInt32 countWhereGreaterOrEqual(nupic::UInt ## N1 begin_row, nupic::UInt ## N1 end_row,
                                       nupic::UInt ## N1 begin_col, nupic::UInt ## N1 end_col,
                                       const nupic::Real ## N2& value) const
  {
    std::vector<nupic::UInt ## N1> rows, cols;
    return self->countWhereGreaterEqual(begin_row, end_row, begin_col, end_col, value);
  }

  void permuteRows(PyObject* py_permutation)
  {
    nupic::NumpyVectorT<nupic::UInt ## N1> p(py_permutation);
    self->permuteRows(p.begin());
  }

  void permuteCols(PyObject* py_permutation)
  {
    nupic::NumpyVectorT<nupic::UInt ## N1> p(py_permutation);
    self->permuteCols(p.begin());
  }

  PyObject* rowSums() const
  {
    nupic::NumpyVectorT<nupic::Real ## N2> m(self->nRows());
    self->rowSums(m.begin());
    return m.forPython();
  }

  PyObject* colSums() const
  {
    nupic::NumpyVectorT<nupic::Real ## N2> m(self->nCols());
    self->colSums(m.begin());
    return m.forPython();
  }

  PyObject* addRows(PyObject* whichRows) const
  {
    nupic::NumpyVectorT<nupic::UInt ## N1> indicator(whichRows);
    nupic::NumpyVectorT<nupic::Real ## N2> res(self->nCols());
    self->addRows(indicator.begin(), indicator.end(), res.begin(), res.end());
    return res.forPython();
  }

  PyObject* addListOfRows(PyObject* py_whichRows) const
  {
    nupic::NumpyVectorT<nupic::UInt ## N1> whichRows(py_whichRows);
    nupic::NumpyVectorT<nupic::Real ## N2> res(self->nCols());
    self->addListOfRows(whichRows.begin(), whichRows.end(), res.begin(), res.end());
    return res.forPython();
  }

  PyObject* rowProds() const
  {
    nupic::NumpyVectorT<nupic::Real ## N2> m(self->nRows());
    self->rowProds(m.begin());
    return m.forPython();
  }

  PyObject* colProds() const
  {
    nupic::NumpyVectorT<nupic::Real ## N2> m(self->nCols());
    self->colProds(m.begin());
    return m.forPython();
  }

  PyObject* logRowSums() const
  {
    nupic::NumpyVectorT<nupic::Real ## N2> m(self->nRows());
    self->logRowSums(m.begin(), m.end());
    return m.forPython();
  }

  PyObject* logColSums() const
  {
    nupic::NumpyVectorT<nupic::Real ## N2> m(self->nCols());
    self->logColSums(m.begin(), m.end());
    return m.forPython();
  }

  void scaleRows(PyObject* py_s)
  {
    nupic::NumpyVectorT<nupic::Real ## N2> s(py_s);
    self->scaleRows(s.begin());
  }

  void scaleCols(PyObject* py_s)
  {
    nupic::NumpyVectorT<nupic::Real ## N2> s(py_s);
    self->scaleCols(s.begin());
  }

  void normalizeBlockByRows(PyObject* py_inds,
			    nupic::Real ## N2 val=-1.0, nupic::Real ## N2 eps_n=1e-6)
  {
    nupic::NumpyVectorT<nupic::UInt ## N2> inds(py_inds);
    self->normalizeBlockByRows(inds.begin(), inds.end(), val, eps_n);
  }

  void normalizeBlockByRows_binary(PyObject* py_inds,
				   nupic::Real ## N2 val=-1.0, nupic::Real ## N2 eps_n=1e-6)
  {
    nupic::NumpyVectorT<nupic::UInt ## N2> inds(py_inds);
    self->normalizeBlockByRows_binary(inds.begin(), inds.end(), val, eps_n);
  }

  void axby(nupic::UInt ## N1 row, nupic::Real ## N2 a, nupic::Real ## N2 b, PyObject *xIn)
  {
    PyArrayObject* x = (PyArrayObject*) xIn;
    nupic::Real ## N2* x_begin = (nupic::Real ## N2*)(PyArray_DATA(x));
    self->axby(row, a, b, x_begin);
  }

  void axby(nupic::Real ## N2 a, nupic::Real ## N2 b, PyObject *xIn)
  {
    PyArrayObject* x = (PyArrayObject*) xIn;
    nupic::Real ## N2* x_begin = (nupic::Real ## N2*)(PyArray_DATA(x));
    self->axby(a, b, x_begin);
  }

  // Computes the dot product of the given row with the given vector.
  nupic::Real ## N2 rightVecProd(nupic::UInt ## N1 row, PyObject *xIn) const
  {
    nupic::NumpyVectorT<nupic::Real ## N2> x(xIn);
    return self->rightVecProd(row, x.begin());
  }

  // Regular matrix vector multiplication, with allocation of the result.
  inline PyObject* rightVecProd(PyObject *xIn) const
  {
    nupic::NumpyVectorT<nupic::Real ## N2> x(xIn);
    nupic::NumpyVectorT<nupic::Real ## N2> y(self->nRows());
    self->rightVecProd(x.begin(), y.begin());
    return y.forPython();
  }

  // Regular matrix vector multiplication, with allocation of the result.
  // Fast because doesn't go through NumpyVectorT and doesn't allocate
  // memory.
  inline void rightVecProd_fast(PyObject *xIn, PyObject *yOut) const
  {
    PyArrayObject* x = (PyArrayObject*) xIn;
    nupic::Real ## N2* x_begin = (nupic::Real ## N2*)(PyArray_DATA(x));
    PyArrayObject* y = (PyArrayObject*) yOut;
    nupic::Real ## N2* y_begin = (nupic::Real ## N2*)(PyArray_DATA(y));
    self->rightVecProd(x_begin, y_begin);
  }

  // Matrix vector product on the right side, only for some rows.
  PyObject* rightVecProd(PyObject* pyRows, PyObject *xIn) const
  {
    nupic::NumpyVectorT<nupic::Real ## N2> x(xIn);
    nupic::NumpyVectorT<nupic::UInt ## N1> rows(pyRows);
    nupic::NumpyVectorT<nupic::Real ## N2> y(rows.size());
    self->rightVecProd(rows.begin(), rows.end(), x.begin(), y.begin());
    return y.forPython();
  }

  SparseMatrix ## N2
    blockRightVecProd(nupic::UInt ## N1 block_size, PyObject* xIn) const
  {
    SparseMatrix ## N2 result;
    nupic::NumpyVectorT<nupic::Real ## N2> x(xIn);
    self->blockRightVecProd(block_size, x.begin(), result);
    return result;
  }

  // Dot product of column col and vector xIn.
  nupic::Real ## N2 leftVecProd(nupic::UInt ## N1 col, PyObject *xIn) const
  {
    nupic::NumpyVectorT<nupic::Real ## N2> x(xIn);
    return self->leftVecProd(col, x.begin());
  }

  // Vector matrix product on the left, i.e. dot product of xIn and
  // each column of the matrix.
  PyObject* leftVecProd(PyObject *xIn) const
  {
    nupic::NumpyVectorT<nupic::Real ## N2> x(xIn);
    nupic::NumpyVectorT<nupic::Real ## N2> y(self->nCols());
    self->leftVecProd(x.begin(), y.begin());
    return y.forPython();
  }

  PyObject* leftVecProd(PyObject* pyCols, PyObject *xIn) const
  {
    nupic::NumpyVectorT<nupic::UInt ## N2> cols(pyCols);
    nupic::NumpyVectorT<nupic::Real ## N2> x(xIn), y(cols.size());
    self->leftVecProd(cols.begin(), cols.end(), x.begin(), y.begin());
    return y.forPython();
  }

  // Binary search for the columns.
  PyObject* leftVecProd_binary(PyObject* pyCols, PyObject *xIn) const
  {
    nupic::NumpyVectorT<nupic::UInt ## N2> cols(pyCols);
    nupic::NumpyVectorT<nupic::Real ## N2> x(xIn), y(cols.size());
    self->leftVecProd_binary(cols.begin(), cols.end(), x.begin(), y.begin());
    return y.forPython();
  }

  PyObject* rightDenseMatProd(PyObject* mIn) const
  {
    nupic::NumpyMatrixT<nupic::Real ## N2> m(mIn);
    int nRowsCols[2];
    nRowsCols[0] = self->nRows();
    nRowsCols[1] = m.nCols();
    nupic::NumpyMatrixT<nupic::Real ## N2> r(nRowsCols);
    self->rightDenseMatProd(m,r);
    return r.forPython();
  }

  PyObject* rightDenseMatProdAtNZ(PyObject* mIn) const
  {
    nupic::NumpyMatrixT<nupic::Real ## N2> m(mIn);
    int nRowsCols[2];
    nRowsCols[0] = self->nRows();
    nRowsCols[1] = m.nCols();
    nupic::NumpyMatrixT<nupic::Real ## N2> r(nRowsCols);
    self->rightDenseMatProdAtNZ(m,r);
    return r.forPython();
  }

  PyObject* denseMatExtract(PyObject* mIn) const
  {
    nupic::NumpyMatrixT<nupic::Real ## N2> m(mIn);
    int nRowsCols[2];
    nRowsCols[0] = self->nRows();
    nRowsCols[1] = m.nCols();
    nupic::NumpyMatrixT<nupic::Real ## N2> r(nRowsCols);
    self->denseMatExtract(m,r);
    return r.forPython();
  }

  PyObject* leftDenseMatProd(PyObject* mIn) const
  {
    nupic::NumpyMatrixT<nupic::Real ## N2> m(mIn);
    int nRowsCols[2];
    nRowsCols[0] = m.nRows();
    nRowsCols[1] = self->nCols();
    nupic::NumpyMatrixT<nupic::Real ## N2> r(nRowsCols);
    for (int i = 0; i != m.nRows(); ++i)
      self->leftVecProd(m.begin(i), r.begin(i));
    return r.forPython();
  }

  void elementRowAdd(nupic::UInt ## N1 i, PyObject* xIn)
  {
    nupic::NumpyVectorT<nupic::Real ## N2> x(xIn);
    self->elementRowAdd(i, x.begin());
  }

  void elementRowSubtract(nupic::UInt ## N1 i, PyObject* xIn)
  {
    nupic::NumpyVectorT<nupic::Real ## N2> x(xIn);
    self->elementRowSubtract(i, x.begin());
  }

  void elementRowMultiply(nupic::UInt ## N1 i, PyObject* xIn)
  {
    nupic::NumpyVectorT<nupic::Real ## N2> x(xIn);
    self->elementRowMultiply(i, x.begin());
  }

  void elementRowDivide(nupic::UInt ## N1 i, PyObject* xIn)
  {
    nupic::NumpyVectorT<nupic::Real ## N2> x(xIn);
    self->elementRowDivide(i, x.begin());
  }

  void elementColAdd(nupic::UInt ## N1 i, PyObject* xIn)
  {
    nupic::NumpyVectorT<nupic::Real ## N2> x(xIn);
    self->elementColAdd(i, x.begin());
  }

  void elementColSubtract(nupic::UInt ## N1 i, PyObject* xIn)
  {
    nupic::NumpyVectorT<nupic::Real ## N2> x(xIn);
    self->elementColSubtract(i, x.begin());
  }

  void elementColMultiply(nupic::UInt ## N1 i, PyObject* xIn)
  {
    nupic::NumpyVectorT<nupic::Real ## N2> x(xIn);
    self->elementColMultiply(i, x.begin());
  }

  void elementColDivide(nupic::UInt ## N1 i, PyObject* xIn)
  {
    nupic::NumpyVectorT<nupic::Real ## N2> x(xIn);
    self->elementColDivide(i, x.begin());
  }

  void elementMultiply(PyObject* mIn)
  {
    nupic::NumpyMatrixT<nupic::Real ## N2> m(mIn);
    self->elementMultiply(m.begin(0));
  }

  //--------------------------------------------------------------------------------
  // AtNZ operations, i.e. considering the sparse matrix as a 0/1 sparse matrix.
  //--------------------------------------------------------------------------------
  PyObject* rightVecProdAtNZ(PyObject* xIn) const
  {
    nupic::NumpyVectorT<nupic::Real ## N2> x(xIn), y(self->nRows());
    self->rightVecProdAtNZ(x.begin(), y.begin());
    return y.forPython();
  }

  PyObject* leftVecProdAtNZ(PyObject* xIn) const
  {
    nupic::NumpyVectorT<nupic::Real ## N2> x(xIn), y(self->nCols());
    self->leftVecProdAtNZ(x.begin(), y.begin());
    return y.forPython();
  }


  %pythoncode %{
    def rightVecSumAtNZ(self, denseArray, out=None):
      denseArray = numpy.asarray(denseArray, dtype="float32")

      if out is None:
        out = numpy.empty(self.nRows(), dtype="float32")
      else:
        assert out.dtype == "float32"

      self._rightVecSumAtNZ(denseArray, out)

      return out


    def rightVecSumAtNZ_fast(self, denseArray, out):
      """
      Deprecated. Use rightVecSumAtNZ with an 'out' specified.
      """
      self.rightVecSumAtNZ(denseArray, out)
  %}

  inline void _rightVecSumAtNZ(PyObject* py_denseArray, PyObject* py_out) const
  {
    PyArrayObject* npDenseArray = (PyArrayObject*) py_denseArray;
    size_t denseArraySize = PyArray_DIMS(npDenseArray)[0];
    nupic::Real ## N2 *denseArray = (nupic::Real ## N2 *) PyArray_DATA(npDenseArray);

    PyArrayObject* npOut = (PyArrayObject*) py_out;
    NTA_ASSERT(PyArray_DIMS(npOut)[0] >= self->nRows());
    nupic::Real ## N2 *out = (nupic::Real ## N2 *) PyArray_DATA(npOut);

    self->rightVecSumAtNZ(denseArray, out);
  }


  %pythoncode %{
    def rightVecSumAtNZSparse(self, sparseBinaryArray, out=None):
      sparseBinaryArray = numpy.asarray(sparseBinaryArray, dtype="uint32")

      if out is None:
        out = numpy.empty(self.nRows(), dtype="float32")
      else:
        assert out.dtype == "float32"

      self._rightVecSumAtNZSparse(sparseBinaryArray, out)

      return out
  %}

  inline void _rightVecSumAtNZSparse(PyObject* py_sparseBinaryArray,
                                     PyObject* py_out) const
  {
    PyArrayObject* npSparseArray = (PyArrayObject*) py_sparseBinaryArray;
    size_t sparseArraySize = PyArray_DIMS(npSparseArray)[0];
    nupic::UInt ## N1 *sparseArray = (nupic::UInt ## N1 *) PyArray_DATA(npSparseArray);

    PyArrayObject* npOut = (PyArrayObject*) py_out;
    NTA_ASSERT(PyArray_DIMS(npOut)[0] >= self->nRows());
    nupic::Real ## N2 *out = (nupic::Real ## N2 *) PyArray_DATA(npOut);

    self->rightVecSumAtNZSparse(sparseArray, sparseArray + sparseArraySize,
                                out);
  }


  %pythoncode %{
    def rightVecSumAtNZGtThreshold(self, denseArray, threshold, out=None):
      denseArray = numpy.asarray(denseArray, dtype="float32")

      if out is None:
        out = numpy.empty(self.nRows(), dtype="float32")
      else:
        assert out.dtype == "float32"

      self._rightVecSumAtNZGtThreshold(denseArray, threshold, out)

      return out


    def rightVecSumAtNZGtThreshold_fast(self, denseArray, threshold, out):
      """
      Deprecated. Use rightVecSumAtNZGtThreshold with an 'out' specified.
      """
      self.rightVecSumAtNZGtThreshold(denseArray, threshold, out)
  %}

  inline void _rightVecSumAtNZGtThreshold(PyObject* py_denseArray,
                                          nupic::Real ## N2 threshold,
                                          PyObject* py_out) const
  {
    PyArrayObject* npDenseArray = (PyArrayObject*) py_denseArray;
    size_t denseArraySize = PyArray_DIMS(npDenseArray)[0];
    nupic::Real ## N2 *denseArray = (nupic::Real ## N2 *) PyArray_DATA(npDenseArray);

    PyArrayObject* npOut = (PyArrayObject*) py_out;
    NTA_ASSERT(PyArray_DIMS(npOut)[0] >= self->nRows());
    nupic::Real ## N2 *out = (nupic::Real ## N2 *) PyArray_DATA(npOut);

    self->rightVecSumAtNZGtThreshold(denseArray, out, threshold);
  }


  %pythoncode %{
    def rightVecSumAtNZGtThresholdSparse(self, sparseBinaryArray, threshold, out=None):
      sparseBinaryArray = numpy.asarray(sparseBinaryArray, dtype="uint32")

      if out is None:
        out = numpy.empty(self.nRows(), dtype="float32")
      else:
        assert out.dtype == "float32"

      self._rightVecSumAtNZGtThresholdSparse(sparseBinaryArray, threshold, out)

      return out
  %}

  inline void _rightVecSumAtNZGtThresholdSparse(PyObject* py_sparseArray,
                                                nupic::Real ## N2 threshold,
                                                PyObject* py_out) const
  {
    PyArrayObject* npSparseArray = (PyArrayObject*) py_sparseArray;
    size_t sparseArraySize = PyArray_DIMS(npSparseArray)[0];
    nupic::UInt ## N1 *sparseArray = (nupic::UInt ## N1 *) PyArray_DATA(npSparseArray);

    PyArrayObject* npOut = (PyArrayObject*) py_out;
    NTA_ASSERT(PyArray_DIMS(npOut)[0] >= self->nRows());
    nupic::Real ## N2 *out = (nupic::Real ## N2 *) PyArray_DATA(npOut);

    self->rightVecSumAtNZGtThresholdSparse(sparseArray, sparseArray + sparseArraySize,
                                           out, threshold);
  }


  %pythoncode %{
    def rightVecSumAtNZGteThreshold(self, denseArray, threshold, out=None):
      denseArray = numpy.asarray(denseArray, dtype="float32")

      if out is None:
        out = numpy.empty(self.nRows(), dtype="float32")
      else:
        assert out.dtype == "float32"

      self._rightVecSumAtNZGteThreshold(denseArray, threshold, out)

      return out
  %}

  inline void _rightVecSumAtNZGteThreshold(PyObject* py_denseArray,
                                          nupic::Real ## N2 threshold,
                                          PyObject* py_out) const
  {
    PyArrayObject* npDenseArray = (PyArrayObject*) py_denseArray;
    size_t denseArraySize = PyArray_DIMS(npDenseArray)[0];
    nupic::Real ## N2 *denseArray = (nupic::Real ## N2 *) PyArray_DATA(npDenseArray);

    PyArrayObject* npOut = (PyArrayObject*) py_out;
    NTA_ASSERT(PyArray_DIMS(npOut)[0] >= self->nRows());
    nupic::Real ## N2 *out = (nupic::Real ## N2 *) PyArray_DATA(npOut);

    self->rightVecSumAtNZGteThreshold(denseArray, out, threshold);
  }


  %pythoncode %{
    def rightVecSumAtNZGteThresholdSparse(self, sparseBinaryArray, threshold, out=None):
      sparseBinaryArray = numpy.asarray(sparseBinaryArray, dtype="uint32")

      if out is None:
        out = numpy.empty(self.nRows(), dtype="float32")
      else:
        assert out.dtype == "float32"

      self._rightVecSumAtNZGteThresholdSparse(sparseBinaryArray, threshold, out)

      return out
  %}

  inline void _rightVecSumAtNZGteThresholdSparse(PyObject* py_sparseArray,
                                                nupic::Real ## N2 threshold,
                                                PyObject* py_out) const
  {
    PyArrayObject* npSparseArray = (PyArrayObject*) py_sparseArray;
    size_t sparseArraySize = PyArray_DIMS(npSparseArray)[0];
    nupic::UInt ## N1 *sparseArray = (nupic::UInt ## N1 *) PyArray_DATA(npSparseArray);

    PyArrayObject* npOut = (PyArrayObject*) py_out;
    NTA_ASSERT(PyArray_DIMS(npOut)[0] >= self->nRows());
    nupic::Real ## N2 *out = (nupic::Real ## N2 *) PyArray_DATA(npOut);

    self->rightVecSumAtNZGteThresholdSparse(sparseArray, sparseArray + sparseArraySize,
                                            out, threshold);
  }


  // Regular matrix vector multiplication on the left side, assuming that the
  // values of the non-zeros are all 1, so that we can save actually computing
  // the multiplications. Allocates the result.
  inline PyObject* leftVecSumAtNZ(PyObject* xIn) const
  {
    nupic::NumpyVectorT<nupic::Real ## N2> x(xIn);
    nupic::NumpyVectorT<nupic::Real ## N2> y(self->nCols());
    self->leftVecSumAtNZ(x.begin(), y.begin());
    return y.forPython();
  }

  // Regular matrix vector multiplication on the left, without allocation
  // of the result, assuming that the values of the non-zeros are always 1 in the
  // sparse matrix, so that we can save computing multiplications explicitly.
  // Also fast because doesn't go through NumpyVectorT and doesn't allocate
  // memory.
  inline void leftVecSumAtNZ_fast(PyObject *xIn, PyObject *yOut) const
  {
    PyArrayObject* x = (PyArrayObject*) xIn;
    nupic::Real ## N2* x_begin = (nupic::Real ## N2*)(PyArray_DATA(x));
    PyArrayObject* y = (PyArrayObject*) yOut;
    nupic::Real ## N2* y_begin = (nupic::Real ## N2*)(PyArray_DATA(y));
    self->leftVecSumAtNZ(x_begin, y_begin);
  }


  PyObject* rightDenseMatProdAtNZ(PyObject* mIn) const
  {
    nupic::NumpyMatrixT<nupic::Real ## N2> m(mIn);
    int nRowsCols[2];
    nRowsCols[0] = m.nRows();
    nRowsCols[1] = self->nRows();
    nupic::NumpyMatrixT<nupic::Real ## N2> r(nRowsCols);
    for (int i = 0; i != m.nRows(); ++i)
      self->rightVecProdAtNZ(m.begin(i), r.begin(i));
    return r.forPython();
  }

  PyObject* leftDenseMatProdAtNZ(PyObject* mIn) const
  {
    nupic::NumpyMatrixT<nupic::Real ## N2> m(mIn);
    int nRowsCols[2];
    nRowsCols[0] = m.nRows();
    nRowsCols[1] = self->nCols();
    nupic::NumpyMatrixT<nupic::Real ## N2> r(nRowsCols);
    for (int i = 0; i != m.nRows(); ++i)
      self->leftVecProdAtNZ(m.begin(i), r.begin(i));
    return r.forPython();
  }

  PyObject* rightDenseMatSumAtNZ(PyObject* mIn) const
  {
    nupic::NumpyMatrixT<nupic::Real ## N2> m(mIn);
    int nRowsCols[2];
    nRowsCols[0] = m.nRows();
    nRowsCols[1] = self->nRows();
    nupic::NumpyMatrixT<nupic::Real ## N2> r(nRowsCols);
    for (int i = 0; i != m.nRows(); ++i)
      self->rightVecSumAtNZ(m.begin(i), r.begin(i));
    return r.forPython();
  }

  PyObject* leftDenseMatSumAtNZ(PyObject* mIn) const
  {
    nupic::NumpyMatrixT<nupic::Real ## N2> m(mIn);
    int nRowsCols[2];
    nRowsCols[0] = m.nRows();
    nRowsCols[1] = self->nCols();
    nupic::NumpyMatrixT<nupic::Real ## N2> r(nRowsCols);
    for (int i = 0; i != m.nRows(); ++i)
      self->leftVecSumAtNZ(m.begin(i), r.begin(i));
    return r.forPython();
  }

  PyObject* rightDenseMatMaxAtNZ(PyObject* mIn) const
  {
    nupic::NumpyMatrixT<nupic::Real ## N2> m(mIn);
    int nRowsCols[2];
    nRowsCols[0] = m.nRows();
    nRowsCols[1] = self->nRows();
    nupic::NumpyMatrixT<nupic::Real ## N2> r(nRowsCols);
    for (int i = 0; i != m.nRows(); ++i)
      self->rightVecMaxAtNZ(m.begin(i), r.begin(i));
    return r.forPython();
  }

  PyObject* leftDenseMatMaxAtNZ(PyObject* mIn) const
  {
    nupic::NumpyMatrixT<nupic::Real ## N2> m(mIn);
    int nRowsCols[2];
    nRowsCols[0] = m.nRows();
    nRowsCols[1] = self->nCols();
    nupic::NumpyMatrixT<nupic::Real ## N2> r(nRowsCols);
    for (int i = 0; i != m.nRows(); ++i)
      self->leftVecMaxAtNZ(m.begin(i), r.begin(i));
    return r.forPython();
  }

  PyObject* vecArgMaxAtNZ(PyObject *xIn)
  {
    nupic::NumpyVectorT<nupic::Real ## N2> x(xIn);
    nupic::NumpyVectorT<nupic::UInt ## N1> y(self->nRows());
    self->vecArgMaxAtNZ(x.begin(), y.begin());
    return y.forPython();
  }

  PyObject* vecMaxAtNZ(PyObject *xIn)
  {
    nupic::NumpyVectorT<nupic::Real ## N2> x(xIn), y(self->nRows());
    self->vecMaxAtNZ(x.begin(), y.begin());
    return y.forPython();
  }

  PyObject* rowVecProd(PyObject* xIn, nupic::Real ## N2 lb =nupic::Epsilon) const
  {
    nupic::NumpyVectorT<nupic::Real ## N2> x(xIn), y(self->nRows());
    self->rowVecProd(x.begin(), y.begin());
    return y.forPython();
  }

  PyObject* vecMaxProd(PyObject *xIn)
  {
    nupic::NumpyVectorT<nupic::Real ## N2> x(xIn), y(self->nRows());
    self->vecMaxProd(x.begin(), y.begin());
    return y.forPython();
  }

  PyObject* vecArgMaxProd(PyObject *xIn)
  {
    nupic::NumpyVectorT<nupic::Real ## N2> x(xIn);
    nupic::NumpyVectorT<nupic::UInt ## N1> y(self->nRows());
    self->vecArgMaxProd(x.begin(), y.begin());
    return y.forPython();
  }

  PyObject* getNonZerosSorted(nupic::Int n =-1, bool ascending_values =true) const
  {
    typedef nupic::ijv<nupic::UInt ## N1, nupic::Real ## N2> IJV;

    nupic::UInt ## N1 nnz = self->nNonZeros();
    nupic::UInt ## N1 N = n == -1 ? nnz : n;
    std::vector<IJV> ijvs(N);
    if (ascending_values)
      self->getNonZerosSorted(ijvs.begin(), N, IJV::greater_value());
    else
      self->getNonZerosSorted(ijvs.begin(), N, IJV::less_value());
    PyObject* toReturn = PyTuple_New(N);
    for (nupic::UInt ## N1 i = 0; i != N; ++i) {
      PyObject* tuple =
	nupic::createTriplet ## N1(ijvs[i].i(), ijvs[i].j(), ijvs[i].v());
      PyTuple_SET_ITEM(toReturn, i, tuple);
    }
    return toReturn;
  }

  //--------------------------------------------------------------------------------
  PyObject* threshold(nupic::Real ## N2 threshold, bool getCuts=false)
  {
    if (!getCuts) {
      self->threshold(threshold);
      return NULL;
    }

    std::vector<nupic::UInt ## N1> cut_i, cut_j;
    std::vector<nupic::Real ## N2> cut_nz;
    nupic::UInt ## N1 c = 0;
    c = self->threshold(threshold,
			std::back_inserter(cut_i),
			std::back_inserter(cut_j),
			std::back_inserter(cut_nz));
    PyObject* toReturn = PyTuple_New(c);
    for (nupic::UInt ## N1 i = 0; i != c; ++i) {
      PyObject* tuple = nupic::createTriplet ## N1(cut_i[i], cut_j[i], cut_nz[i]);
      PyTuple_SET_ITEM(toReturn, i, tuple);
    }
    return toReturn;
  }

  //--------------------------------------------------------------------------------
  PyObject* toPyString() const
  {
    SharedPythonOStream py_s(self->CSRSize());
    std::ostream& s = py_s.getStream();
    self->toCSR(s);
    return py_s.close();
  }

  bool fromPyString(PyObject *s)
  {
    Py_ssize_t n = 0;
    char *buf = 0;
    int res = PyString_AsStringAndSize(s, &buf, &n); // Reference-neutral.
    if((res == 0) && (n > 0)) {
      std::istringstream s(std::string(buf, n));
      self->fromCSR(s);
      return true;
    }
    else {
      throw std::runtime_error("Failed to read SparseMatrix state from string.");
      return false;
    }
  }

  bool __eq__(const SparseMatrix ## N2& other) const
  { return (*self) == other; }
  bool __ne__(const SparseMatrix ## N2& other) const
  { return (*self) != other; }

} // End extend SparseMatrix
%enddef // End def macro SparseMatrix_

//--------------------------------------------------------------------------------
SparseMatrix_(32, 32, 32, 64)
 //SparseMatrix_(32, 64, 32, 64)
//SparseMatrix_(64, 128, 64, 128)

%inline {

  /*
void _copyFrom__SparseMatrix64(
    const nupic::SparseMatrix<nupic::UInt32,nupic::Real64,nupic::Int32,nupic::Real64,nupic::DistanceToZero<nupic::Real64 > > &input,
    nupic::SparseMatrix<nupic::UInt32,nupic::Real32,nupic::Int32,nupic::Real64,nupic::DistanceToZero<nupic::Real32 > > &output
  )
{
  output.copy(input);
}

void _copyFrom__SparseMatrix32(
    const nupic::SparseMatrix<nupic::UInt32,nupic::Real32,nupic::Int32,nupic::Real64,nupic::DistanceToZero<nupic::Real32 > > &input,
    nupic::SparseMatrix<nupic::UInt32,nupic::Real64,nupic::Int32,nupic::Real64,nupic::DistanceToZero<nupic::Real64 > > &output
  )
{
  output.copy(input);
}

void aX_plus_bX_elementMultiply_Y(
    double a,
    nupic::SparseMatrix<nupic::UInt32,nupic::Real64,nupic::Int32,nupic::Real64,nupic::DistanceToZero<nupic::Real64 > > &X,
    double b,
    const nupic::SparseMatrix<nupic::UInt32,nupic::Real32,nupic::Int32,nupic::Real64,nupic::DistanceToZero<nupic::Real32 > > &Y
  )
{
  nupic::SparseMatrixAlgorithms::aX_plus_bX_elementMultiply_Y(a, X, b, Y);
}

void aX_plus_bX_elementMultiply_Y(
    double a,
    nupic::SparseMatrix<nupic::UInt32,nupic::Real64,nupic::Int32,nupic::Real64,nupic::DistanceToZero<nupic::Real64 > > &X,
    double b,
    const nupic::SparseMatrix<nupic::UInt32,nupic::Real64,nupic::Int32,nupic::Real64,nupic::DistanceToZero<nupic::Real64 > > &Y
  )
{
  nupic::SparseMatrixAlgorithms::aX_plus_bX_elementMultiply_Y(a, X, b, Y);
}
  */

PyObject*
kthroot_product(const nupic::SparseMatrix<nupic::UInt32,nupic::Real32,nupic::Int32,nupic::Real64,nupic::DistanceToZero<nupic::Real32 > > & sm, nupic::UInt32 segment_size, PyObject* xIn, nupic::Real32 threshold)
{
  nupic::NumpyVectorT<nupic::Real32> x(xIn), y(sm.nRows());
  nupic::SparseMatrixAlgorithms::kthroot_product(sm, segment_size, x.begin(), y.begin(), threshold);
  return y.forPython();
}

/*
PyObject*
kthroot_product(const nupic::SparseMatrix<nupic::UInt32,nupic::Real64,nupic::Int32,nupic::Real64,nupic::DistanceToZero<nupic::Real64 > > & sm, nupic::UInt32 segment_size, PyObject* xIn, nupic::Real64 threshold)
{
  nupic::NumpyVectorT<nupic::Real64> x(xIn), y(sm.nRows());
  nupic::SparseMatrixAlgorithms::kthroot_product(sm, segment_size, x.begin(), y.begin(), threshold);
  return y.forPython();
}

PyObject* sparseRightVecProd(const nupic::SparseMatrix<nupic::UInt32,nupic::Real64,nupic::Int32,nupic::Real64,nupic::DistanceToZero<nupic::Real64 > >& a,
                             nupic::UInt32 m, nupic::UInt32 n,
                             PyObject* x)
{
  nupic::NumpyVectorT<nupic::Real64> xx(x), yy(a.nRows());
  nupic::SparseMatrixAlgorithms::sparseRightVecProd(a, m, n, xx.begin(), yy.begin());
  return yy.forPython();
}
*/

PyObject* sparseRightVecProd(const nupic::SparseMatrix<nupic::UInt32,nupic::Real32,nupic::Int32,nupic::Real64,nupic::DistanceToZero<nupic::Real32 > >& a,
                             nupic::UInt32 m, nupic::UInt32 n,
                             PyObject* x)
{
  nupic::NumpyVectorT<nupic::Real32> xx(x), yy(a.nRows());
  nupic::SparseMatrixAlgorithms::sparseRightVecProd(a, m, n, xx.begin(), yy.begin());
  return yy.forPython();
}

//--------------------------------------------------------------------------------
// A function that decide if a binary 0/1 vector is all zeros, or not.
//--------------------------------------------------------------------------------
inline bool isZero_01(PyObject* py_x)
{
  PyArrayObject* x = (PyArrayObject*) py_x;
  nupic::Real32* begin = (nupic::Real32*)(PyArray_DATA(x));
  nupic::Real32* end = begin + PyArray_DIMS(x)[0];
  return nupic::isZero_01(begin, end);
}

//--------------------------------------------------------------------------------
// A function that sums the elements in a dense range, faster than numpy and C++.
// Uses SIMD instructions in asm.
//--------------------------------------------------------------------------------
inline nupic::Real32 dense_vector_sum(PyObject* py_x)
{
  PyArrayObject* x = (PyArrayObject*) py_x;
  nupic::Real32* begin = (nupic::Real32*)(PyArray_DATA(x));
  nupic::Real32* end = begin + PyArray_DIMS(x)[0];
  return nupic::sum(begin, end);
}

//--------------------------------------------------------------------------------
// A function that binarizes a dense vector.
//--------------------------------------------------------------------------------
inline PyObject* binarize_with_threshold(nupic::Real32 threshold, PyObject* py_x)
{
  PyArrayObject* x = (PyArrayObject*) py_x;
  nupic::Real32* begin = (nupic::Real32*)(PyArray_DATA(x));
  nupic::Real32* end = begin + PyArray_DIMS(x)[0];
  nupic::NumpyVectorT<nupic::Real32> y(end - begin);
  nupic::UInt32 c =
    nupic::binarize_with_threshold(threshold, begin, end, y.begin(), y.end());
  PyObject* toReturn = PyTuple_New(2);
  PyTuple_SET_ITEM(toReturn, 0, PyInt_FromLong(c));
  PyTuple_SET_ITEM(toReturn, 1, y.forPython());
  return toReturn;
}

//--------------------------------------------------------------------------------
// Functions on 2D dense arrays of 0/1
//--------------------------------------------------------------------------------
inline PyObject*
nonZeroRowsIndicator_01(nupic::UInt32 nrows, nupic::UInt32 ncols, PyObject* py_x)
{
  PyArrayObject* x = (PyArrayObject*) py_x;
  nupic::Real32* begin = (nupic::Real32*)(PyArray_DATA(x));
  nupic::Real32* end = begin + PyArray_DIMS(x)[0];
  nupic::NumpyVectorT<nupic::UInt32> ind(nrows);
  nupic::nonZeroRowsIndicator_01(nrows, ncols, begin, end, ind.begin(), ind.end());
  return ind.forPython();
}

inline PyObject*
nonZeroColsIndicator_01(nupic::UInt32 nrows, nupic::UInt32 ncols, PyObject* py_x)
{
  PyArrayObject* x = (PyArrayObject*) py_x;
  nupic::Real32* begin = (nupic::Real32*)(PyArray_DATA(x));
  nupic::Real32* end = begin + PyArray_DIMS(x)[0];
  nupic::NumpyVectorT<nupic::UInt32> ind(ncols);
  nupic::nonZeroColsIndicator_01(nrows, ncols, begin, end, ind.begin(), ind.end());
  return ind.forPython();
}

inline nupic::UInt32 nNonZeroRows_01(nupic::UInt32 nrows, nupic::UInt32 ncols, PyObject* py_x)
{
  PyArrayObject* x = (PyArrayObject*) py_x;
  nupic::Real32* begin = (nupic::Real32*)(PyArray_DATA(x));
  nupic::Real32* end = begin + PyArray_DIMS(x)[0];
  return nupic::nNonZeroRows_01(nrows, ncols, begin, end);
}

inline nupic::UInt32 nNonZeroCols_01(nupic::UInt32 nrows, nupic::UInt32 ncols, PyObject* py_x)
{
  PyArrayObject* x = (PyArrayObject*) py_x;
  nupic::Real32* begin = (nupic::Real32*)(PyArray_DATA(x));
  nupic::Real32* end = begin + PyArray_DIMS(x)[0];
  return nupic::nNonZeroCols_01(nrows, ncols, begin, end);
}

//--------------------------------------------------------------------------------
}

//--------------------------------------------------------------------------------
%inline {

  //--------------------------------------------------------------------------------
  PyObject* matrix_entropy(const nupic::SparseMatrix<nupic::UInt32,nupic::Real32,nupic::Int32,nupic::Real64,nupic::DistanceToZero<nupic::Real32 > >& sm, nupic::Real32 s =1.0)
  {
    nupic::NumpyVectorT<nupic::Real32> e_rows(sm.nRows()), e_cols(sm.nCols());
    nupic::SparseMatrixAlgorithms::matrix_entropy(sm,
						e_rows.begin(), e_rows.end(),
						e_cols.begin(), e_cols.end(),
						s);
    PyObject *toReturn = PyTuple_New(2);
    PyTuple_SET_ITEM(toReturn, 0, e_rows.forPython());
    PyTuple_SET_ITEM(toReturn, 1, e_cols.forPython());
    return toReturn;
  }

  //--------------------------------------------------------------------------------
  /*
  PyObject* matrix_entropy(const nupic::SparseMatrix<nupic::UInt32,nupic::Real64,nupic::Int32,nupic::Real64,nupic::DistanceToZero<nupic::Real64 > >& sm, nupic::Real64 s =1.0)
  {
    nupic::NumpyVectorT<nupic::Real64> e_rows(sm.nRows()), e_cols(sm.nCols());
    nupic::SparseMatrixAlgorithms::matrix_entropy(sm,
						e_rows.begin(), e_rows.end(),
						e_cols.begin(), e_cols.end(),
						s);
    PyObject *toReturn = PyTuple_New(2);
    PyTuple_SET_ITEM(toReturn, 0, e_rows.forPython());
    PyTuple_SET_ITEM(toReturn, 1, e_cols.forPython());
    return toReturn;
  }
  */

  //--------------------------------------------------------------------------------
  PyObject* smoothVecMaxProd(const nupic::SparseMatrix<nupic::UInt32,nupic::Real32,nupic::Int32,nupic::Real64,nupic::DistanceToZero<nupic::Real32 > >& sm, nupic::Real32 k, PyObject *xIn)
  {
    nupic::NumpyVectorT<nupic::Real32> x(xIn), y(sm.nRows());
    nupic::SparseMatrixAlgorithms::smoothVecMaxProd(sm, k, x.begin(), x.end(), y.begin(), y.end());
    return y.forPython();
  }

  //--------------------------------------------------------------------------------
  PyObject* smoothVecArgMaxProd(const nupic::SparseMatrix<nupic::UInt32,nupic::Real32,nupic::Int32,nupic::Real64,nupic::DistanceToZero<nupic::Real32 > >& sm, nupic::Real32 k, PyObject *xIn)
  {
    nupic::NumpyVectorT<nupic::Real32> x(xIn);
    nupic::NumpyVectorT<nupic::UInt32> y(sm.nRows());
    nupic::SparseMatrixAlgorithms::smoothVecArgMaxProd(sm, k, x.begin(), x.end(), y.begin(), y.end());
    return y.forPython();
  }

  //--------------------------------------------------------------------------------
  // LBP
  //--------------------------------------------------------------------------------
  void LBP_piPrime(nupic::SparseMatrix<nupic::UInt32,nupic::Real32,nupic::Int32,nupic::Real64,nupic::DistanceToZero<nupic::Real32 > >& mat, nupic::Real32 min_floor =0)
  {
    nupic::SparseMatrixAlgorithms::LBP_piPrime(mat, min_floor);
  }

  //--------------------------------------------------------------------------------
  /*
  void LBP_piPrime(nupic::SparseMatrix<nupic::UInt32,nupic::Real64,nupic::Int32,nupic::Real64,nupic::DistanceToZero<nupic::Real64 > >& mat, nupic::Real64 min_floor =0)
  {
    nupic::SparseMatrixAlgorithms::LBP_piPrime(mat, min_floor);
  }
  */

  //--------------------------------------------------------------------------------
  void SM_subtractNoAlloc(nupic::SparseMatrix<nupic::UInt32,nupic::Real32,nupic::Int32,nupic::Real64,nupic::DistanceToZero<nupic::Real32 > >& A,
			  const nupic::SparseMatrix<nupic::UInt32,nupic::Real32,nupic::Int32,nupic::Real64,nupic::DistanceToZero<nupic::Real32 > >& B, double min_floor =0)
  {
    nupic::SparseMatrixAlgorithms::subtractNoAlloc(A, B, min_floor);
  }

  //--------------------------------------------------------------------------------
  /*
  void SM_subtractNoAlloc(nupic::SparseMatrix<nupic::UInt32,nupic::Real64,nupic::Int32,nupic::Real64,nupic::DistanceToZero<nupic::Real64 > >& A,
			  nupic::SparseMatrix<nupic::UInt32,nupic::Real64,nupic::Int32,nupic::Real64,nupic::DistanceToZero<nupic::Real64 > >& B, double min_floor =0)
  {
    nupic::SparseMatrixAlgorithms::subtractNoAlloc(A, B, min_floor);
  }
  */

  //--------------------------------------------------------------------------------
  void SM_assignNoAlloc(nupic::SparseMatrix<nupic::UInt32,nupic::Real32,nupic::Int32,nupic::Real64,nupic::DistanceToZero<nupic::Real32 > >& A,
		     const nupic::SparseMatrix<nupic::UInt32,nupic::Real32,nupic::Int32,nupic::Real64,nupic::DistanceToZero<nupic::Real32 > >& B)
  {
    nupic::SparseMatrixAlgorithms::assignNoAlloc(A, B);
  }

  //--------------------------------------------------------------------------------
  /*
  void SM_assignNoAlloc(nupic::SparseMatrix<nupic::UInt32,nupic::Real64,nupic::Int32,nupic::Real64,nupic::DistanceToZero<nupic::Real64 > >& A,
		     nupic::SparseMatrix<nupic::UInt32,nupic::Real64,nupic::Int32,nupic::Real64,nupic::DistanceToZero<nupic::Real64 > >& B)
  {
    nupic::SparseMatrixAlgorithms::assignNoAlloc(A, B);
  }
  */

  //--------------------------------------------------------------------------------
  void SM_assignNoAllocFromBinary(nupic::SparseMatrix<nupic::UInt32,nupic::Real32,nupic::Int32,nupic::Real64,nupic::DistanceToZero<nupic::Real32 > >& A, const nupic::SparseBinaryMatrix<nupic::UInt32,nupic::UInt32>& B)
  {
    nupic::SparseMatrixAlgorithms::assignNoAllocFromBinary(A, B);
  }

  //--------------------------------------------------------------------------------
  /*
  void SM_assignNoAllocFromBinary(nupic::SparseMatrix<nupic::UInt32,nupic::Real32,nupic::Int32,nupic::Real64,nupic::DistanceToZero<nupic::Real32 > >& A, const nupic::SparseBinaryMatrix<nupic::UInt32,nupic::UInt16>& B)
  {
    nupic::SparseMatrixAlgorithms::assignNoAllocFromBinary(A, B);
  }
  */
	//--------------------------------------------------------------------------------
	void SM_addConstantOnNonZeros(nupic::SparseMatrix<nupic::UInt32,nupic::Real32,nupic::Int32,nupic::Real64,nupic::DistanceToZero<nupic::Real32 > >& A,
								  const nupic::SparseBinaryMatrix<nupic::UInt32,nupic::UInt32>& B,
								  double cval)
	{
		nupic::SparseMatrixAlgorithms::addConstantOnNonZeros(A, B, cval);
	}

	//--------------------------------------------------------------------------------
	/*
	 void SM_addConstantOnNonZeros(nupic::SparseMatrix<nupic::UInt32,nupic::Real32,nupic::Int32,nupic::Real64,nupic::DistanceToZero<nupic::Real32 > >& A,
								   const nupic::SparseBinaryMatrix<nupic::UInt32,nupic::UInt32>& B,
								   nupic::Real32 cval)
	 {
	 nupic::SparseMatrixAlgorithms::addConstantOnNonZeros(A, B, cval);
	 }
	 */

  //--------------------------------------------------------------------------------
  void SM_logSumNoAlloc(nupic::SparseMatrix<nupic::UInt32,nupic::Real32,nupic::Int32,nupic::Real64,nupic::DistanceToZero<nupic::Real32 > >& A,
			const nupic::SparseMatrix<nupic::UInt32,nupic::Real32,nupic::Int32,nupic::Real64,nupic::DistanceToZero<nupic::Real32 > >& B, double min_floor =0)
  {
    nupic::SparseMatrixAlgorithms::logSumNoAlloc(A, B, min_floor);
  }

  //--------------------------------------------------------------------------------
  /*
  void SM_logSumNoAlloc(nupic::SparseMatrix<nupic::UInt32,nupic::Real64,nupic::Int32,nupic::Real64,nupic::DistanceToZero<nupic::Real64 > >& A,
		     nupic::SparseMatrix<nupic::UInt32,nupic::Real64,nupic::Int32,nupic::Real64,nupic::DistanceToZero<nupic::Real64 > >& B, double min_floor =0)
  {
    nupic::SparseMatrixAlgorithms::logSumNoAlloc(A, B, min_floor);
  }
  */

 //--------------------------------------------------------------------------------
  void SM_logAddValNoAlloc(nupic::SparseMatrix<nupic::UInt32,nupic::Real32,nupic::Int32,nupic::Real64,nupic::DistanceToZero<nupic::Real32 > >& A, double val, double min_floor =0)
  {
    nupic::SparseMatrixAlgorithms::logAddValNoAlloc(A, val, min_floor);
  }

  //--------------------------------------------------------------------------------
  /*
  void SM_logAddValNoAlloc(nupic::SparseMatrix<nupic::UInt32,nupic::Real64,nupic::Int32,nupic::Real64,nupic::DistanceToZero<nupic::Real64 > >& A, double val, double min_floor =0)
  {
    nupic::SparseMatrixAlgorithms::logAddValNoAlloc(A, val, min_floor);
  }
  */

  //--------------------------------------------------------------------------------
  void SM_logDiffNoAlloc(nupic::SparseMatrix<nupic::UInt32,nupic::Real32,nupic::Int32,nupic::Real64,nupic::DistanceToZero<nupic::Real32 > >& A,
		     nupic::SparseMatrix<nupic::UInt32,nupic::Real32,nupic::Int32,nupic::Real64,nupic::DistanceToZero<nupic::Real32 > >& B, double min_floor =0)
  {
    nupic::SparseMatrixAlgorithms::logDiffNoAlloc(A, B, min_floor);
  }

  /*
  //--------------------------------------------------------------------------------
  void SM_logDiffNoAlloc(nupic::SparseMatrix<nupic::UInt32,nupic::Real64,nupic::Int32,nupic::Real64,nupic::DistanceToZero<nupic::Real64 > >& A,
		     nupic::SparseMatrix<nupic::UInt32,nupic::Real64,nupic::Int32,nupic::Real64,nupic::DistanceToZero<nupic::Real64 > >& B, double min_floor =0)
  {
    nupic::SparseMatrixAlgorithms::logDiffNoAlloc(A, B, min_floor);
  }
  */

  //--------------------------------------------------------------------------------
  void SM_addToNZOnly(nupic::SparseMatrix<nupic::UInt32,nupic::Real32,nupic::Int32,nupic::Real64,nupic::DistanceToZero<nupic::Real32 > >& A, double v, double min_floor =0)
  {
    nupic::SparseMatrixAlgorithms::addToNZOnly(A, v, min_floor);
  }
  /*
  //--------------------------------------------------------------------------------
  void SM_addToNZOnly(nupic::SparseMatrix<nupic::UInt32,nupic::Real64,nupic::Int32,nupic::Real64,nupic::DistanceToZero<nupic::Real64 > >& A, double v, double min_floor =0)
  {
    nupic::SparseMatrixAlgorithms::addToNZOnly(A, v, min_floor);
  }
  */

  //--------------------------------------------------------------------------------
  void SM_addToNZDownCols(nupic::SparseMatrix<nupic::UInt32,nupic::Real32,nupic::Int32,nupic::Real64,nupic::DistanceToZero<nupic::Real32 > >& A, PyObject* py_x, double min_floor =0)
  {
    nupic::NumpyVectorT<nupic::Real32> x(py_x);
    nupic::SparseMatrixAlgorithms::addToNZDownCols(A, x.begin(), x.end(), min_floor);
  }

  //--------------------------------------------------------------------------------
  /*
  void SM_addToNZDownCols(nupic::SparseMatrix<nupic::UInt32,nupic::Real64,nupic::Int32,nupic::Real64,nupic::DistanceToZero<nupic::Real64 > >& A, PyObject* py_x, double min_floor =0)
  {
    nupic::NumpyVectorT<nupic::Real64> x(py_x);
    nupic::SparseMatrixAlgorithms::addToNZDownCols(A, x.begin(), x.end(), min_floor);
  }
  */

  //--------------------------------------------------------------------------------
  void SM_addToNZAcrossRows(nupic::SparseMatrix<nupic::UInt32,nupic::Real32,nupic::Int32,nupic::Real64,nupic::DistanceToZero<nupic::Real32 > >& A, PyObject* py_x, double min_floor =0)
  {
    nupic::NumpyVectorT<nupic::Real32> x(py_x);
    nupic::SparseMatrixAlgorithms::addToNZAcrossRows(A, x.begin(), x.end(), min_floor);
  }

  //--------------------------------------------------------------------------------
  /*
  void SM_addToNZAcrossRows(nupic::SparseMatrix<nupic::UInt32,nupic::Real64,nupic::Int32,nupic::Real64,nupic::DistanceToZero<nupic::Real64 > >& A, PyObject* py_x, double min_floor =0)
  {
    nupic::NumpyVectorT<nupic::Real64> x(py_x);
    nupic::SparseMatrixAlgorithms::addToNZAcrossRows(A, x.begin(), x.end(), min_floor);
  }
  */
}

//--------------------------------------------------------------------------------
/*
%pythoncode %{

def SM_assignNoAlloc(sm, right):
  if hasattr(right, 'logicalAnd'):
    # This does doesnt look right. Since we are in the bindings module,
    # I think we can just call SM_assignNoAllocFromBinary directly - wcs

    nupic.bindings.math.SM_assignNoAllocFromBinary(sm, right)
  else:
    # Not updating for NuPIC2 because it looks like it leads to an infinite loop - wcs
    nupic.bindings.math.SM_assignNoAlloc(sm, right)

%}
*/

//--------------------------------------------------------------------------------
%extend nupic::LogSumApprox
{
  // For unit testing
  inline nupic::Real32 logSum(nupic::Real32 x, nupic::Real32 y) const
  {
    return self->sum_of_logs(x, y);
  }

  inline nupic::Real32 fastLogSum(nupic::Real32 x, nupic::Real32 y) const
  {
    return self->fast_sum_of_logs(x, y);
  }

}

//--------------------------------------------------------------------------------
%extend nupic::LogDiffApprox
{
  // For unit testing
  inline nupic::Real32 logDiff(nupic::Real32 x, nupic::Real32 y) const
  {
    return self->diff_of_logs(x, y);
  }

  inline nupic::Real32 fastLogDiff(nupic::Real32 x, nupic::Real32 y) const
  {
    return self->fast_diff_of_logs(x, y);
  }

}

//--------------------------------------------------------------------------------
// END LBP
//--------------------------------------------------------------------------------

%inline
{
  //--------------------------------------------------------------------------------
  // Count the number of elements greater than the passed in threshold in the given
  // range.
  //--------------------------------------------------------------------------------
  inline nupic::UInt32 count_gt(PyObject* py_x, nupic::Real32 threshold)
  {
    PyArrayObject* x = (PyArrayObject*) py_x;
    nupic::Real32* x_begin = (nupic::Real32*)(PyArray_DATA(x));
    nupic::Real32* x_end = x_begin + PyArray_DIMS(x)[0];

    return nupic::count_gt(x_begin, x_end, threshold);
  }

  //--------------------------------------------------------------------------------
  // Count the number of elements greater than or equal to the passed in
  //  threshold in the given range.
  //--------------------------------------------------------------------------------
  inline nupic::UInt32 count_gte(PyObject* py_x, nupic::Real32 threshold)
  {
    PyArrayObject* x = (PyArrayObject*) py_x;
    nupic::Real32* x_begin = (nupic::Real32*)(PyArray_DATA(x));
    nupic::Real32* x_end = x_begin + PyArray_DIMS(x)[0];

    return nupic::count_gte(x_begin, x_end, threshold);
  }

  //--------------------------------------------------------------------------------
  // Count the number of elements less than the passed in threshold in the given
  // range.
  //--------------------------------------------------------------------------------
  inline nupic::UInt32 count_lt(PyObject* py_x, nupic::Real32 threshold)
  {
    PyArrayObject* x = (PyArrayObject*) py_x;
    nupic::Real32* x_begin = (nupic::Real32*)(PyArray_DATA(x));
    nupic::Real32* x_end = x_begin + PyArray_DIMS(x)[0];

    return nupic::count_lt(x_begin, x_end, threshold);
  }

  //--------------------------------------------------------------------------------
  // A partial argsort that can use an already allocated buffer to avoid creating
  // a data structure each time it's called. Assumes that the elements to be sorted
  // are nupic::Real32, or at least that they have the same size.
  //
  // A partial sort is much faster than a full sort. The elements after the k first
  // in the result are not sorted, except that they are greater (or lesser) than
  // all the k first elements. If direction is -1, the sort is in decreasing order.
  // If direction is 1, the sort is in increasing order.
  //
  // The result is returned in the first k positions of the buffer for speed.
  //
  // Uses a pre-allocated buffer to avoid allocating memory each time a sort
  // is needed.
  //--------------------------------------------------------------------------------
  inline void
    partialArgsort(size_t k, PyObject* py_x, PyObject* py_r, int direction =-1)
  {
    PyArrayObject* x = (PyArrayObject*) py_x;
    nupic::Real32* x_begin = (nupic::Real32*)(PyArray_DATA(x));
    nupic::Real32* x_end = x_begin + PyArray_DIMS(x)[0];

    PyArrayObject* r = (PyArrayObject*) py_r;
    nupic::UInt32* r_begin = (nupic::UInt32*)(PyArray_DATA(r));
    nupic::UInt32* r_end = r_begin + PyArray_DIMS(r)[0];

    nupic::partial_argsort(k, x_begin, x_end, r_begin, r_end, direction);
  }

  //--------------------------------------------------------------------------------
  /**
   * Specialized partial argsort with selective random tie breaking, only for the
   * non-zeros of the original coincidence (passed in which).
   * See partial_argsort_sel_rnd_tie_break for more details.
   */
  inline void
    positiveLearningPartialArgsort(size_t k,
                                   PyObject* py_x, PyObject* py_r,
                                   nupic::Random& rng,
                                   bool real_random =false)
  {
    PyArrayObject* x = (PyArrayObject*) py_x;
    nupic::Real32* x_begin = (nupic::Real32*)(PyArray_DATA(x));
    nupic::Real32* x_end = x_begin + PyArray_DIMS(x)[0];

    PyArrayObject* r = (PyArrayObject*) py_r;
    nupic::UInt32* r_begin = (nupic::UInt32*)(PyArray_DATA(r));
    nupic::UInt32* r_end = r_begin + PyArray_DIMS(r)[0];

    nupic::partial_argsort_rnd_tie_break(k,
                                       x_begin, x_end,
                                       r_begin, r_end,
                                       rng, real_random);
  }

  //--------------------------------------------------------------------------------
  // A function to replace numpy logical_and.
  // numpy logical_and doesn't use the SSE, so this asm function is *much* faster.
  //
  // For each corresponding elements of x and y, put the logical and of those two
  // elements at the corresponding position in z.
  //
  // x, y and z are arrays of floats, but with 0/1 values.
  //--------------------------------------------------------------------------------
  inline PyObject* logicalAnd(PyObject* py_x, PyObject* py_y)
  {
    PyArrayObject* x = (PyArrayObject*) py_x;
    nupic::Real32* x_begin = (nupic::Real32*)(PyArray_DATA(x));
    nupic::Real32* x_end = x_begin + PyArray_DIMS(x)[0];

    PyArrayObject* y = (PyArrayObject*) py_y;
    nupic::Real32* y_begin = (nupic::Real32*)(PyArray_DATA(y));
    nupic::Real32* y_end = y_begin + PyArray_DIMS(y)[0];

    nupic::NumpyVectorT<nupic::Real32> z(x_end - x_begin);

    nupic::logical_and(x_begin, x_end, y_begin, y_end, z.begin(), z.end());

    return z.forPython();
  }

  //--------------------------------------------------------------------------------
  //
  // A version of logicalAnd that puts the result of x && y in y directly.
  // This is supposed to be faster, because z is not allocated as a separate
  // vector: the memory already allocated for y is reused instead.
  //
  //--------------------------------------------------------------------------------
  inline void logicalAnd2(PyObject* py_x, PyObject* py_y)
  {
    PyArrayObject* x = (PyArrayObject*) py_x;
    nupic::Real32* x_begin = (nupic::Real32*)(PyArray_DATA(x));
    nupic::Real32* x_end = x_begin + PyArray_DIMS(x)[0];

    PyArrayObject* y = (PyArrayObject*) py_y;
    nupic::Real32* y_begin = (nupic::Real32*)(PyArray_DATA(y));
    nupic::Real32* y_end = y_begin + PyArray_DIMS(y)[0];

    nupic::in_place_logical_and(x_begin, x_end, y_begin, y_end);
  }
}

//--------------------------------------------------------------------------------
%pythoncode %{

  def asType(input, smType=_SparseMatrix32):
    if isinstance(input, smType): return input # No-op.
    output = smType()
    converter = "_copyFrom_" + input.__class__.__name__
    funcs = globals()
    if converter in funcs:
      funcs[converter](input, output)
    else:
      output.copy(input)
    return output

  def outer(a, b, smType=_SparseMatrix32):
    sm = smType()
    sm.setFromOuter(a, b)
    return sm

  # For backward compatibility in pickling
  _SparseMatrix = _SparseMatrix32

  SM32 = _SparseMatrix32
  #SM64 = _SparseMatrix64
  #SM128 = _SparseMatrix128

  def SparseMatrix(*args, **keywords):
    """
    See help(nupic.bindings.math.SM32).
    """
    if 'dtype' not in keywords:
      return _SparseMatrix32(*args)
    dtype = keywords.pop('dtype')
    assert not keywords
    if dtype == 'Float32':
      return _SparseMatrix32(*args)
    #elif dtype == 'Float64':
    #  return _SparseMatrix64(*args)
    #elif dtype == 'Float128':
    #  return _SparseMatrix128(*args)
    else:
      raise Exception('Unsupported type' + dtype)
%}

//--------------------------------------------------------------------------------
%include <nupic/math/NearestNeighbor.hpp>

//--------------------------------------------------------------------------------
// k-NN
//--------------------------------------------------------------------------------

// Need those typemaps *BEFORE* %template
%typemap(in) nupic::NearestNeighbor<nupic::SparseMatrix<nupic::UInt32,nupic::Real32,nupic::Int32,nupic::Real64,nupic::DistanceToZero<nupic::Real32 > > >::size_type {
  $1 = (nupic::UInt32) PyLong_AsLong($input);
 }

%typemap(in) nupic::NearestNeighbor<nupic::SparseMatrix<nupic::UInt32,nupic::Real32,nupic::Int32,nupic::Real64,nupic::DistanceToZero<nupic::Real32 > > >::value_type {
  $1 = (nupic::Real32) PyFloat_AsDouble($input);
}

/*
%typemap(in) nupic::NearestNeighbor<nupic::SparseMatrix<nupic::UInt32,nupic::Real64,nupic::Int32,nupic::Real64,nupic::DistanceToZero<nupic::Real64 > > >::size_type {
  $1 = (nupic::UInt32) PyLong_AsLong($input);
 }

%typemap(in) nupic::NearestNeighbor<nupic::SparseMatrix<nupic::UInt32,nupic::Real64,nupic::Int32,nupic::Real64,nupic::DistanceToZero<nupic::Real64 > > >::value_type {
  $1 = (nupic::Real64) PyFloat_AsDouble($input);
}

*/
//--------------------------------------------------------------------------------
%template(_NearestNeighbor32) nupic::NearestNeighbor<nupic::SparseMatrix<nupic::UInt32,nupic::Real32,nupic::Int32,nupic::Real64,nupic::DistanceToZero<nupic::Real32 > > >;

/*
%template(_NearestNeighbor64) nupic::NearestNeighbor<nupic::SparseMatrix<nupic::UInt32,nupic::Real64,nupic::Int32,nupic::Real64,nupic::DistanceToZero<nupic::Real64 > > >;
*/
//--------------------------------------------------------------------------------
%define NearestNeighbor_(N1, N2, N3, N4)

%extend nupic::NearestNeighbor<nupic::SparseMatrix<nupic::UInt ## N1,nupic::Real ## N2,nupic::Int ## N3,nupic::Real ## N4,nupic::DistanceToZero<nupic::Real ## N2 > > >
{
%pythoncode %{

def __init__(self, *args):
  """
  Constructs a new NearestNeighbor from the following available arguments:
                NearestNeighbor(): An empty sparse matrix with 0 rows and columns.
    NearestNeighbor(nrows, ncols): A zero sparse matrix with the
                                   specified rows and columns.
    NearestNeighbor(NearestNeighbor): Copies an existing sparse matrix.
          NearestNeighbor(string): Loads a NearestNeighbor from its serialized form.
     NearestNeighbor(numpy.array): Loads a NearestNeighbor from a numpy array.
     NearestNeighbor([[...],[...]]): Creates an array from a list of lists.
  """
  serialized = None
  dense = None
  toCopy = None
  if (len(args) == 1):
    if isinstance(args[0], basestring):
      serialized = args[0]
      args = tuple()
    elif isinstance(args[0], numpy.ndarray):
      dense = args[0]
      args = tuple()
    elif isinstance(args[0], _SparseMatrix ## N2):
      toCopy = args[0]
      args = tuple()
    elif hasattr(args[0], '__iter__'):
      dense = args[0]
      args = tuple()
  this = _MATH.new__NearestNeighbor ## N2(*args)
  try:
    self.this.append(this)
  except:
    self.this = this
  if toCopy is not None: self.copy(toCopy)
  elif serialized is not None:
    s = serialized.split(None, 1)
    if s[0] != 'csr' and s[0] != 'sm_csr_1.5':
      raise "Wrong CSR format, should start with 'csr' or 'sm_csr_1.5'"
    self.fromPyString(serialized)
  elif dense is not None:
    self.fromDense(numpy.asarray(dense,dtype=GetNumpyDataType('NTA_Real' + #N2)))

def __getstate__(self):
  """
  Used by the pickling mechanism to get state that will be saved.
  """
  return (self.toPyString(),)

def __setstate__(self,tup):
  """
  Used by the pickling mechanism to restore state that was saved.
  """
  self.this = _MATH.new__NearestNeighbor ## N2(1, 1)
  self.thisown = 1
  self.fromPyString(tup[0])

def __str__(self):
  return self.toDense().__str__()
%}

  nupic::Real rowDist(int row, PyObject *xIn) const
  {
    nupic::NumpyVectorT<nupic::Real ## N2> x(xIn);
    return self->rowL2Dist(row, x.addressOf(0));
  }

  PyObject* vecLpDist(nupic::Real ## N2 p, PyObject *xIn, bool take_root =true) const
  {
    nupic::NumpyVectorT<nupic::Real ## N2> x(xIn);
    nupic::NumpyVectorT<nupic::Real ## N2> output(self->nRows());
    self->LpDist(p, x.addressOf(0), output.addressOf(0), take_root);
    return output.forPython();
  }

  PyObject *LpNearest(nupic::Real ## N2 p, PyObject *row,
		      nupic::UInt ## N1 k =1, bool take_root =true) const
  {
    nupic::NumpyVectorT<nupic::Real ## N2> x(row);
    std::vector<std::pair<nupic::UInt ## N1, nupic::Real ## N2> > nn(k);
    self->LpNearest(p, x.begin(), nn.begin(), k, take_root);
    PyObject* toReturn = PyTuple_New(k);
    for (nupic::UInt ## N1 i = 0; i != k; ++i)
      PyTuple_SET_ITEM(toReturn, i, nupic::createPair ## N2(nn[i].first, nn[i].second));
    return toReturn;
  }

  PyObject *closestLp_w(nupic::Real ## N2 p, PyObject *row)
  {
    nupic::NumpyVectorT<nupic::Real ## N2> x(row);
    std::pair<int, nupic::Real ## N2> nn;
    self->LpNearest_w(p, x.addressOf(0), &nn, true);
    return Py_BuildValue("(if)", nn.first, nn.second);
  }

  PyObject *closestDot(PyObject *row)
  {
    nupic::NumpyVectorT<nupic::Real ## N2> x(row);
    std::pair<int, nupic::Real ## N2> r = self->dotNearest(x.addressOf(0));
    return Py_BuildValue("(if)", r.first, r.second);
  }

  PyObject* projLpNearest(nupic::Real ## N2 p, PyObject* py_x,
			  nupic::UInt ## N1 k =1, bool take_root =false) const
  {
    nupic::NumpyVectorT<nupic::Real ## N2> x(py_x);
    std::vector<std::pair<nupic::UInt ## N1, nupic::Real ## N2> > nn(k);
    self->projLpNearest(p, x.begin(), nn.begin(), k, take_root);
    PyObject* toReturn = PyTuple_New(k);
    for (nupic::UInt ## N1 i = 0; i != k; ++i)
      PyTuple_SET_ITEM(toReturn, i, nupic::createPair ## N2(nn[i].first, nn[i].second));
    return toReturn;
  }

  PyObject*
    projRbf(nupic::Real ## N2 p, nupic::Real ## N2 k, PyObject* py_x) const
  {
    nupic::NumpyVectorT<nupic::Real ## N2> x(py_x), y(self->nRows());
    self->projRbf(p, k, x.begin(), y.begin());
    return y.forPython();
  }
}
%enddef // End def macro NearestNeighbor_

//--------------------------------------------------------------------------------
NearestNeighbor_(32, 32, 32, 64)
//NearestNeighbor_(64, 64, 64, 64)
//NearestNeighbor_(64, 128, 64, 128)

//--------------------------------------------------------------------------------
%pythoncode %{

  NN32 = _NearestNeighbor32
  #NN64 = _NearestNeighbor64

  def NearestNeighbor(*args, **keywords):
    if 'dtype' not in keywords:
      return _NearestNeighbor32(*args)
    dtype = keywords.pop('dtype')
    if dtype == 'Float32':
      return _NearestNeighbor32(*args)
    #elif dtype == 'Float64':
    #  return _NearestNeighbor64(*args)
    else:
      raise Exception('Unknown type' + dtype)

%}

//--------------------------------------------------------------------------------
// GRAPH ALGORITHMS
//--------------------------------------------------------------------------------
/*
%inline
{
  //--------------------------------------------------------------------------------
  PyObject* enumerate_sequences(nupic::Real threshold,
                                PyObject* g,
                                int cr=0,
                                int ns=0)
  {
    try {
      void* argp1 = SWIG_Python_GetSwigThis(g)->ptr;
      nupic::SparseMatrix<nupic::UInt32,nupic::Real32,nupic::Int32,nupic::Real64,nupic::DistanceToZero<nupic::Real32 > > *arg1 = reinterpret_cast< nupic::SparseMatrix<nupic::UInt32,nupic::Real32,nupic::Int32,nupic::Real64,nupic::DistanceToZero<nupic::Real32 > > * >(argp1);

      std::list<std::vector<nupic::UInt32> > sequences;
      nupic::EnumerateSequences(threshold, *arg1, sequences, ns);
      nupic::UInt32 N = sequences.size();
      PyObject* toReturn = PyList_New(N);
      std::list<std::vector<nupic::UInt32> >::const_iterator it;
      nupic::UInt32 i = 0;
      for (it = sequences.begin(); it != sequences.end(); ++it, ++i) {
	const std::vector<nupic::UInt32>& seq = *it;
	nupic::UInt32 M = it->size();
	PyObject* py_seq = PyList_New(M);
	for (nupic::UInt32 j = 0; j != M; ++j)
	  PyList_SET_ITEM(py_seq, j, PyInt_FromLong(seq[j]));
	PyList_SET_ITEM(toReturn, i, py_seq);
      }
      return toReturn;

    } catch(...) {
      PyErr_SetString(PyExc_RuntimeError, const_cast<char *>("Unknown error in enumerate_sequences"));
      return NULL;
    }
  }

  //--------------------------------------------------------------------------------
  PyObject* find_connected_components(nupic::Real threshold,
                                      PyObject* g)
  {
    try {
      void* argp1 = SWIG_Python_GetSwigThis(g)->ptr;
      nupic::SparseMatrix<nupic::UInt32,nupic::Real32,nupic::Int32,nupic::Real64,nupic::DistanceToZero<nupic::Real32 > > *arg1 = reinterpret_cast< nupic::SparseMatrix<nupic::UInt32,nupic::Real32,nupic::Int32,nupic::Real64,nupic::DistanceToZero<nupic::Real32 > > * >(argp1);

      std::list<std::vector<nupic::UInt32> > comps;
      nupic::FindConnectedComponents(threshold, *arg1, comps);
      nupic::UInt32 N = comps.size();
      PyObject* toReturn = PyList_New(N);
      std::list<std::vector<nupic::UInt32> >::const_iterator it;
      nupic::UInt32 i = 0;
      for (it = comps.begin(); it != comps.end(); ++it, ++i) {
        const std::vector<nupic::UInt32>& comp = *it;
        nupic::UInt32 M = it->size();
        PyObject* py_comp = PyList_New(M);
        for (nupic::UInt32 j = 0; j != M; ++j)
          PyList_SET_ITEM(py_comp, j, PyInt_FromLong(comp[j]));
        PyList_SET_ITEM(toReturn, i, py_comp);
      }
      return toReturn;

    } catch(...) {
      PyErr_SetString(PyExc_RuntimeError, const_cast<char *>("Unknown error in enumerate_sequences"));
      return NULL;
    }
  }
} // End inline.

%{
template<typename TSM>
inline PyObject *_find_connected_components2(const TSM &sm)
{
  std::list<std::vector<nupic::UInt32> > comps;
  nupic::FindConnectedComponents_boost(sm, comps);
  nupic::UInt32 N = comps.size();
  // PyRequiredRef toReturn(PyList_New(N));
  PyObject *toReturn = PyList_New(N);
  std::list<std::vector<nupic::UInt32> >::const_iterator it;
  nupic::UInt32 i = 0;
  for (it = comps.begin(); it != comps.end(); ++it, ++i) {
    const std::vector<nupic::UInt32>& comp = *it;
    nupic::UInt32 M = it->size();
    PyObject* py_comp = PyList_New(M);
    for (nupic::UInt32 j = 0; j != M; ++j)
      PyList_SET_ITEM(py_comp, j, PyInt_FromLong(comp[j]));
    PyList_SET_ITEM(toReturn, i, py_comp);
  }
  return toReturn;
  // return toReturn.toReturn();
}

%}
*/

%inline {
  /*
  //--------------------------------------------------------------------------------
  // PyObject* find_connected_components2(PyObject* g)
  PyObject* find_connected_components2(const nupic::SparseMatrix<nupic::UInt32,nupic::Real32,nupic::Int32,nupic::Real64,nupic::DistanceToZero<nupic::Real32 > > &sm)
      { return _find_connected_components2(sm); }

  PyObject* find_connected_components2(const nupic::SparseMatrix<nupic::UInt32,nupic::Real64,nupic::Int32,nupic::Real64,nupic::DistanceToZero<nupic::Real64 > > &sm)
      { return _find_connected_components2(sm); }

  //--------------------------------------------------------------------------------
  PyObject* cuthill_mckee(PyObject* g)
  {
    try {
      void* argp1 = SWIG_Python_GetSwigThis(g)->ptr;
      nupic::SparseMatrix<nupic::UInt32,nupic::Real32,nupic::Int32,nupic::Real64,nupic::DistanceToZero<nupic::Real32 > > *arg1 = reinterpret_cast< nupic::SparseMatrix<nupic::UInt32,nupic::Real32,nupic::Int32,nupic::Real64,nupic::DistanceToZero<nupic::Real32 > > * >(argp1);

      nupic::NumpyVectorT<nupic::UInt32> p(arg1->nRows());
      nupic::NumpyVectorT<nupic::UInt32> rp(arg1->nRows());
      nupic::CuthillMcKeeOrdering(*arg1, p.begin(), rp.begin());
      PyObject* toReturn = PyList_New(2);
      PyList_SET_ITEM(toReturn, 0, p.forPython());
      PyList_SET_ITEM(toReturn, 1, rp.forPython());
      return toReturn;

    } catch(...) {
      PyErr_SetString(PyExc_RuntimeError, const_cast<char *>("Unknown error in enumerate_sequences"));
      return NULL;
    }
  }
 */
  //--------------------------------------------------------------------------------
  PyObject* min_score_per_category(nupic::UInt32 maxCategoryIdx, PyObject* c_py,
            PyObject* d_py)
  {
    nupic::NumpyVectorT<nupic::UInt32> c(c_py);
    nupic::NumpyVectorT<nupic::Real32> d(d_py);

    int n = int(maxCategoryIdx + 1);
    nupic::NumpyVectorT<nupic::Real32> s(n, std::numeric_limits<nupic::Real32>::max());

    int nScores = int(c.end() - c.begin());
    for (int i = 0; i != nScores; ++i)
      s.set(c.get(i), std::min(s.get(c.get(i)), d.get(i)));

    return s.forPython();
 }
}

//--------------------------------------------------------------------------------
// BINARY MATRIX
//--------------------------------------------------------------------------------
 /*
%extend nupic::SparseBinaryMatrix<nupic::UInt32, nupic::UInt16>
{
%pythoncode %{

def __init__(self, *args):
    if len(args) == 1:
        if isinstance(args[0], basestring):
            self.this = _MATH.new__SM_01_32_16(1)
            self.fromCSR(args[0])
        elif isinstance(args[0], numpy.ndarray) or hasattr(args[0], '__iter__'):
            self.this = _MATH.new__SM_01_32_16(1)
            self.fromDense(numpy.asarray(args[0]))
        elif isinstance(args[0], int):
            self.this = _MATH.new__SM_01_32_16(args[0])
        elif isinstance(args[0], _SM_01_32_16):
            self.this = _MATH.new__SM_01_32_16(1)
            self.copy(args[0])
    elif len(args) == 2:
        if isinstance(args[0], int) and isinstance(args[1], int):
            self.this = _MATH.new__SM_01_32_16(args[0], args[1])

def __str__(self):
    return self.toDense().__str__()

def __setstate__(self, inString):
    self.this = _MATH.new__SM_01_32_16(1)
    self.thisown = 1
    self.fromCSR(inString)
%}

  PyObject* __getstate__()
  {
    SharedPythonOStream py_s(self->CSRSize());
    std::ostream& s = py_s.getStream();
    self->toCSR(s);
    return py_s.close();
  }

  inline void readState(PyObject* str)
  {
    Py_ssize_t n = 0;
    char *buf = 0;
    int res = PyString_AsStringAndSize(str, &buf, &n);
    if ((res == 0) && (n > 0)) {
      std::istringstream s(std::string(buf, n));
      self->fromCSR(s);
    } else {
      throw
	std::runtime_error("Failed to read SparseBinaryMatrix state from string.");
    }
  }

  inline void set(nupic::UInt32 i, nupic::UInt16 j, nupic::Real32 v)
  {
    self->set(i, j, v);
  }

  inline void set(nupic::UInt32 row, PyObject* py_indices, nupic::Real32 v)
  {
    nupic::NumpyVectorT<nupic::UInt16> indices(py_indices);
    self->set(row, indices.begin(), indices.end(), v);
  }

  inline void setForAllRows(PyObject* py_indices, nupic::Real32 v)
  {
    nupic::NumpyVectorT<nupic::UInt16> indices(py_indices);
    self->setForAllRows(indices.begin(), indices.end(), v);
  }

  inline PyObject* getAllNonZeros(bool two_lists =false) const
  {
    const nupic::UInt32 nnz = self->nNonZeros();
    nupic::NumpyVectorT<nupic::UInt32> rows(nnz), cols(nnz);

    self->getAllNonZeros(rows.begin(), cols.begin());

    PyObject* toReturn = NULL;

    if (!two_lists) {
      // Return one list of triples
      toReturn = PyTuple_New(nnz);
      for (nupic::UInt32 i = 0; i != nnz; ++i) {
	PyObject* tuple = PyTuple_New(2);
	PyTuple_SET_ITEM(tuple, 0, PyInt_FromLong(rows.get(i)));
	PyTuple_SET_ITEM(tuple, 1, PyInt_FromLong(cols.get(i)));
	PyTuple_SET_ITEM(toReturn, i, tuple);
      }
    } else {
      // Return two lists
      toReturn = PyTuple_New(2);
      PyTuple_SET_ITEM(toReturn, 0, rows.forPython());
      PyTuple_SET_ITEM(toReturn, 1, cols.forPython());
    }

    return toReturn;
  }

  inline void setAllNonZeros(nupic::UInt32 nrows, nupic::UInt16 ncols,
		      PyObject* py_i, PyObject* py_j, bool sorted =true)
  {
    nupic::NumpyVectorT<nupic::UInt32> i(py_i);
    nupic::NumpyVectorT<nupic::UInt16> j(py_j);
    self->setAllNonZeros(nrows, ncols, i.begin(), i.end(), j.begin(), j.end(), sorted);
  }

  inline void setSlice(nupic::UInt32 i_begin, nupic::UInt32 j_begin,
                       const SparseBinaryMatrix<nupic::UInt32,nupic::UInt16>& other)
  {
    self->setSlice(i_begin, j_begin, other);
  }

  inline void setSlice(nupic::UInt32 i_begin, nupic::UInt32 j_begin, PyObject* py_other)
  {
    nupic::NumpyMatrixT<nupic::Real32> other(py_other);
    self->setSlice(i_begin, j_begin, other);
  }

  inline PyObject* getCol(nupic::UInt32 col) const
  {
    const nupic::UInt32 nrows = self->nRows();
    nupic::NumpyVectorT<nupic::UInt32> dense_col(nrows);
    self->getColToDense(col, dense_col.begin(), dense_col.end());
    return dense_col.forPython();
  }

  inline PyObject* zeroRowsIndicator() const
  {
    nupic::NumpyVectorT<nupic::UInt32> res(self->nRows());
    nupic::UInt32 count = self->zeroRowsIndicator(res.begin(), res.end());
    PyObject *toReturn = PyTuple_New(2);
    PyTuple_SET_ITEM(toReturn, 0, PyInt_FromLong(count));
    PyTuple_SET_ITEM(toReturn, 1, res.forPython());
    return toReturn;
  }

  inline PyObject* nonZeroRowsIndicator() const
  {
    nupic::NumpyVectorT<nupic::UInt32> res(self->nRows());
    nupic::UInt32 count = self->nonZeroRowsIndicator(res.begin(), res.end());
    PyObject *toReturn = PyTuple_New(2);
    PyTuple_SET_ITEM(toReturn, 0, PyInt_FromLong(count));
    PyTuple_SET_ITEM(toReturn, 1, res.forPython());
    return toReturn;
  }

  inline PyObject* nNonZerosPerRow() const
  {
    nupic::NumpyVectorT<nupic::UInt16> x(self->nRows());
    self->nNonZerosPerRow(x.begin(), x.end());
    return x.forPython();
  }

  inline PyObject* nNonZerosPerCol() const
  {
    nupic::NumpyVectorT<nupic::UInt32> x(self->nCols());
    self->nNonZerosPerCol(x.begin(), x.end());
    return x.forPython();
  }

  inline nupic::SparseMatrix<nupic::UInt32,nupic::Real32>
    nNonZerosPerBox(PyObject* box_i, PyObject* box_j) const
    {
      nupic::NumpyVectorT<nupic::UInt32> bounds_i(box_i);
      nupic::NumpyVectorT<nupic::UInt32> bounds_j(box_j);
      nupic::SparseMatrix<nupic::UInt32,nupic::Real32> result(bounds_i.size(), bounds_j.size());
      self->nNonZerosPerBox(bounds_i.begin(), bounds_i.end(),
			    bounds_j.begin(), bounds_j.end(),
			    result);
      return result;
    }

  inline PyObject* rowSums() const
  {
    nupic::NumpyVectorT<nupic::UInt16> x(self->nRows());
    self->rowSums(x.begin(), x.end());
    return x.forPython();
  }

  inline PyObject* colSums() const
  {
    nupic::NumpyVectorT<nupic::UInt32> x(self->nCols());
    self->colSums(x.begin(), x.end());
    return x.forPython();
  }

  inline PyObject* overlap(PyObject* py_x) const
  {
    nupic::NumpyVectorT<nupic::UInt32> x(py_x);
    nupic::NumpyVectorT<nupic::UInt32> y(self->nRows());
    self->overlap(x.begin(), x.end(), y.begin(), y.end());
    return y.forPython();
  }

  inline bool maxAllowedOverlap(nupic::Real32 maxDistance, PyObject* py_x) const
  {
    nupic::NumpyVectorT<nupic::UInt32> x(py_x);
    return self->maxAllowedOverlap(maxDistance, x.begin(), x.end());
  }

  inline void appendSparseRow(PyObject* py_x)
  {
    nupic::NumpyVectorT<nupic::UInt16> x(py_x);
    self->appendSparseRow(x.begin(), x.end());
  }

  inline void appendDenseRow(PyObject* py_x)
  {
    nupic::NumpyVectorT<nupic::Real32> x(py_x);
    self->appendDenseRow(x.begin(), x.end());
  }

  inline void appendSparseCol(PyObject* py_x)
  {
    nupic::NumpyVectorT<nupic::UInt32> x(py_x);
    self->appendSparseCol(x.begin(), x.end());
  }

  inline PyObject* getRowSparse(nupic::UInt16 row) const
  {
    nupic::NumpyVectorT<nupic::UInt16> x(self->nNonZerosOnRow(row));
    const nupic::SparseBinaryMatrix<nupic::UInt32, nupic::UInt16>::Row& _row =
      self->getSparseRow(row);
    for (nupic::UInt16 i = 0; i != _row.size(); ++i)
      x.set(i,_row[i]);
    return x.forPython();
  }

  inline void replaceSparseRow(nupic::UInt32 row, PyObject* py_x)
  {
    nupic::NumpyVectorT<nupic::UInt16> x(py_x);
    self->replaceSparseRow(row, x.begin(), x.end());
  }

  inline nupic::UInt32 findRowSparse(PyObject* py_x) const
  {
    nupic::NumpyVectorT<nupic::UInt16> x(py_x);
    return self->findRowSparse(x.begin(), x.end());
  }

  inline nupic::UInt32 findRowDense(PyObject* py_x) const
  {
    nupic::NumpyVectorT<nupic::UInt16> x(py_x);
    return self->findRowDense(x.begin(), x.end());
  }

  inline void fromDense(PyObject* py_m)
  {
    nupic::NumpyMatrixT<nupic::UInt32> m(py_m);
    self->fromDense(m.rows(), m.columns(),
		    m.addressOf(0,0), m.addressOf(0,0) + m.rows() * m.columns());
  }

  inline PyObject* toDense() const
  {
    int dims[] = { self->nRows(), self->nCols() };
    nupic::NumpyMatrixT<nupic::UInt32> out(dims);
    self->toDense(out.addressOf(0, 0), out.addressOf(0, 0) + dims[0] * dims[1]);
    return out.forPython();
  }

  inline PyObject* toCSR() const
  {
    std::ostringstream s;
    self->toCSR(s);
    std::string str = s.str();
    return PyString_FromStringAndSize(str.data(), str.size());
  }

  inline void fromCSR(PyObject* str)
  {
    Py_ssize_t n = 0;
    char *buf = 0;
    int res = PyString_AsStringAndSize(str, &buf, &n); // Reference-neutral.
    if ((res == 0) && (n > 0)) {
      std::istringstream s(std::string(buf, n));
      self->fromCSR(s);
    } else {
      throw std::runtime_error("Failed to read SparseBinaryMatrix state from string.");
    }
  }

  inline void CSRSaveToFile(const std::string& filename) const
  {
    std::ofstream save_file(filename.c_str());
    self->toCSR(save_file);
    save_file.close();
  }

  inline void CSRLoadFromFile(const std::string& filename)
  {
    std::ifstream load_file(filename.c_str());
    self->fromCSR(load_file);
    load_file.close();
  }

  inline void binarySaveToFile(const std::string& filename) const
  {
    std::ofstream save_file(filename.c_str());
    self->toBinary(save_file);
    save_file.close();
  }

  inline void binaryLoadFromFile(const std::string& filename)
  {
    std::ifstream load_file(filename.c_str());
    self->fromBinary(load_file);
    load_file.close();
  }

  inline void write(PyObject* pyBuilder) const
  {
  %#if !CAPNP_LITE
    SparseBinaryMatrixProto::Builder proto =
        nupic::getBuilder<SparseBinaryMatrixProto>(pyBuilder);
    self->write(proto);
  %#else
    throw std::logic_error(
        "SparseBinaryMatrix.write is not implemented when compiled with CAPNP_LITE=1.");
  %#endif
  }

  inline void read(PyObject* pyReader)
  {
  %#if !CAPNP_LITE
    SparseBinaryMatrixProto::Reader proto =
        nupic::getReader<SparseBinaryMatrixProto>(pyReader);
    self->read(proto);
  %#else
    throw std::logic_error(
        "SparseBinaryMatrix.read is not implemented when compiled with CAPNP_LITE=1.");
  %#endif
  }

  inline void fromSparseVector(nupic::UInt32 nrows, nupic::UInt16 ncols,
			       PyObject *py_x, nupic::UInt16 offset =0)
  {
    nupic::NumpyVectorT<nupic::UInt32> x(py_x);
    self->fromSparseVector(nrows, ncols, x.begin(), x.end(), offset);
  }

  inline PyObject* toSparseVector(nupic::UInt32 offset =0)
  {
    nupic::NumpyVectorT<nupic::UInt32> x(self->nNonZeros());
    self->toSparseVector(x.begin(), x.end(), offset);
    return x.forPython();
  }

  inline void rowFromDense(nupic::UInt32 row, PyObject* py_x)
  {
    nupic::NumpyVectorT<nupic::Real32> x(py_x);
    self->rowFromDense(row, x.begin(), x.end());
  }

  inline PyObject* rowToDense(nupic::UInt32 row) const
  {
    nupic::NumpyVectorT<nupic::Real32> x(self->nCols());
    self->rowToDense(row, x.begin(), x.end());
    return x.forPython();
  }

  inline PyObject* getRow(nupic::UInt32 row) const
  {
    nupic::NumpyVectorT<nupic::Real32> x(self->nCols());
    self->getRow(row, x.begin(), x.end());
    return x.forPython();
  }

  // Matrix vector multiplication on the right side, optimized
  // to skip the actual multiplications, because all the non-zeros
  // have the same value: 1.
  inline PyObject* rightVecSumAtNZ(PyObject* py_x) const
  {
    PyArrayObject* x = (PyArrayObject*) py_x;
    nupic::Real32* x_begin = (nupic::Real32*)(PyArray_DATA(x));
    nupic::Real32* x_end = x_begin + PyArray_DIMS(x)[0];
    nupic::NumpyVectorT<nupic::Real32> y(self->nRows());
    self->rightVecSumAtNZ(x_begin, x_end, y.begin(), y.end());
    return y.forPython();
  }

  // Same as rightVecSumAtNZ, but doesn't allocate its result, assumes
  // that the vector of the correct size (number of columns) is passed
  // in for the result.
  inline void rightVecSumAtNZ_fast(PyObject* py_x, PyObject* py_y) const
  {
    PyArrayObject* x = (PyArrayObject*) py_x;
    nupic::Real32* x_begin = (nupic::Real32*)(PyArray_DATA(x));
    nupic::Real32* x_end = x_begin + PyArray_DIMS(x)[0];
    PyArrayObject* y = (PyArrayObject*) py_y;
    nupic::Real32* y_begin = (nupic::Real32*)(PyArray_DATA(y));
    nupic::Real32* y_end = y_begin + PyArray_DIMS(y)[0];
    self->rightVecSumAtNZ(x_begin, x_end, y_begin, y_end);
  }

  // Matrix vector multiplication on the left side, optimized
  // to skip the actual multiplications, because all the non-zeros
  // have the same value: 1.
  inline PyObject* leftVecSumAtNZ(PyObject* py_x) const
  {
    PyArrayObject* x = (PyArrayObject*) py_x;
    nupic::Real32* x_begin = (nupic::Real32*)(PyArray_DATA(x));
    nupic::Real32* x_end = x_begin + PyArray_DIMS(x)[0];
    nupic::NumpyVectorT<nupic::Real32> y(self->nCols());
    self->leftVecSumAtNZ(x_begin, x_end, y.begin(), y.end());
    return y.forPython();
  }

  // Same as leftVecSumAtNZ, but doesn't allocate its result, assumes
  // that the vector of the correct size (number of rows) is passed
  // in for the result.
  inline void leftVecSumAtNZ_fast(PyObject* py_x, PyObject* py_y) const
  {
    PyArrayObject* x = (PyArrayObject*) py_x;
    nupic::Real32* x_begin = (nupic::Real32*)(PyArray_DATA(x));
    nupic::Real32* x_end = x_begin + PyArray_DIMS(x)[0];
    PyArrayObject* y = (PyArrayObject*) py_y;
    nupic::Real32* y_begin = (nupic::Real32*)(PyArray_DATA(y));
    nupic::Real32* y_end = y_begin + PyArray_DIMS(y)[0];
    self->leftVecSumAtNZ(x_begin, x_end, y_begin, y_end);
  }

  PyObject* rightDenseMatMaxAtNZ(PyObject* mIn) const
  {
    nupic::NumpyMatrixT<nupic::Real32> m(mIn);
    int nRowsCols[2];
    nRowsCols[0] = m.nRows();
    nRowsCols[1] = self->nRows();
    nupic::NumpyMatrixT<nupic::Real32> r(nRowsCols);
    for (int i = 0; i != m.nRows(); ++i)
      self->rightVecMaxAtNZ(m.begin(i), r.begin(i));
    return r.forPython();
  }

  PyObject* leftDenseMatSumAtNZ(PyObject* mIn) const
  {
    nupic::NumpyMatrixT<nupic::Real32> m(mIn);
    int nRowsCols[2];
    nRowsCols[0] = m.nRows();
    nRowsCols[1] = self->nCols();
    nupic::NumpyMatrixT<nupic::Real32> r(nRowsCols);
    for (int i = 0; i != m.nRows(); ++i)
      self->leftVecSumAtNZ(m.begin(i), m.end(i), r.begin(i), r.end(i));
    return r.forPython();
  }

  PyObject* leftDenseMatMaxAtNZ(PyObject* mIn) const
  {
    nupic::NumpyMatrixT<nupic::Real32> m(mIn);
    int nRowsCols[2];
    nRowsCols[0] = m.nRows();
    nRowsCols[1] = self->nCols();
    nupic::NumpyMatrixT<nupic::Real32> r(nRowsCols);
    for (int i = 0; i != m.nRows(); ++i)
      self->leftVecMaxAtNZ(m.begin(i), r.begin(i));
    return r.forPython();
  }

  inline PyObject* minHammingDistance(PyObject* py_x) const
  {
    nupic::NumpyVectorT<nupic::UInt32> x(py_x);
    std::pair<nupic::UInt32, nupic::UInt32> r =
      self->minHammingDistance(x.begin(), x.end());
    PyObject *toReturn = PyTuple_New(2);
    PyTuple_SET_ITEM(toReturn, 0, PyInt_FromLong(r.first));
    PyTuple_SET_ITEM(toReturn, 1, PyInt_FromLong(r.second));
    return toReturn;
  }

  inline PyObject* firstRowCloserThan(PyObject* py_x, nupic::UInt16 distance) const
  {
    nupic::NumpyVectorT<nupic::UInt32> x(py_x);
    nupic::UInt32 i = self->firstRowCloserThan(x.begin(), x.end(), distance);
    return PyInt_FromLong(i);
  }

  inline PyObject* firstRowCloserThan_dense(PyObject* py_x, nupic::UInt16 distance) const
  {
    nupic::NumpyVectorT<nupic::UInt32> x(py_x);
    nupic::UInt32 i = self->firstRowCloserThan_dense(x.begin(), x.end(), distance);
    return PyInt_FromLong(i);
  }

  inline PyObject* vecMaxProd(PyObject* py_x) const
  {
    nupic::NumpyVectorT<nupic::Real64> x(py_x), y(self->nRows());
    self->vecMaxProd(x.begin(), x.end(), y.begin(), y.end());
    return y.forPython();
  }

  inline bool __eq__(const nupic::SparseBinaryMatrix<nupic::UInt32, nupic::UInt16>& other) const
  {
    return self->equals(other);
  }

  inline bool __ne__(const nupic::SparseBinaryMatrix<nupic::UInt32, nupic::UInt16>& other) const
  {
    return ! self->equals(other);
  }

} // end extend nupic::SparseBinaryMatrix
*/

//--------------------------------------------------------------------------------
%extend nupic::SparseBinaryMatrix<nupic::UInt32, nupic::UInt32>
{
%pythoncode %{
def __init__(self, *args):
    if len(args) == 1:
        if isinstance(args[0], basestring):
            self.this = _MATH.new__SM_01_32_32(1)
            self.fromCSR(args[0])
        elif isinstance(args[0], numpy.ndarray) or hasattr(args[0], '__iter__'):
            self.this = _MATH.new__SM_01_32_32(1)
            self.fromDense(numpy.asarray(args[0]))
        elif isinstance(args[0], int):
            self.this = _MATH.new__SM_01_32_32(args[0])
        elif isinstance(args[0], _SM_01_32_32):
            self.this = _MATH.new__SM_01_32_32(1)
            self.copy(args[0])
        elif isinstance(args[0], _SparseMatrix32):
            self.this = _MATH.new__SM_01_32_32(1)
            nz_i,nz_j,nz_v = args[0].getAllNonZeros(True)
            self.setAllNonZeros(args[0].nRows(), args[0].nCols(), nz_i, nz_j)
    elif len(args) == 2:
        if isinstance(args[0], int) and isinstance(args[1], int):
            self.this = _MATH.new__SM_01_32_32(args[0], args[1])

def __str__(self):
    return self.toDense().__str__()

def __setstate__(self, inString):
    self.this = _MATH.new__SM_01_32_32(1)
    self.thisown = 1
    self.fromCSR(inString)
%}

  PyObject* __getstate__()
  {
    SharedPythonOStream py_s(self->CSRSize());
    std::ostream& s = py_s.getStream();
    self->toCSR(s);
    return py_s.close();
  }

  inline void readState(PyObject* str)
  {
    Py_ssize_t n = 0;
    char *buf = 0;
    int res = PyString_AsStringAndSize(str, &buf, &n);
    if ((res == 0) && (n > 0)) {
      std::istringstream s(std::string(buf, n));
      self->fromCSR(s);
    } else {
      throw
	std::runtime_error("Failed to read SparseBinaryMatrix state from string.");
    }
  }

  inline void set(nupic::UInt32 i, nupic::UInt32 j, nupic::Real32 v)
  {
    self->set(i, j, v);
  }

  inline void set(nupic::UInt32 row, PyObject* py_indices, nupic::Real32 v)
  {
    nupic::NumpyVectorT<nupic::UInt32> indices(py_indices);
    self->set(row, indices.begin(), indices.end(), v);
  }

  inline void setForAllRows(PyObject* py_indices, nupic::Real32 v)
  {
    nupic::NumpyVectorT<nupic::UInt32> indices(py_indices);
    self->setForAllRows(indices.begin(), indices.end(), v);
  }

  inline PyObject* getAllNonZeros(bool two_lists =false) const
  {
    const nupic::UInt32 nnz = self->nNonZeros();
    nupic::NumpyVectorT<nupic::UInt32> rows(nnz), cols(nnz);

    self->getAllNonZeros(rows.begin(), cols.begin());

    PyObject* toReturn = NULL;

    if (!two_lists) {
      // Return one list of triples
      toReturn = PyTuple_New(nnz);
      for (nupic::UInt32 i = 0; i != nnz; ++i) {
	PyObject* tuple = PyTuple_New(2);
	PyTuple_SET_ITEM(tuple, 0, PyInt_FromLong(rows.get(i)));
	PyTuple_SET_ITEM(tuple, 1, PyInt_FromLong(cols.get(i)));
	PyTuple_SET_ITEM(toReturn, i, tuple);
      }
    } else {
      // Return two lists
      toReturn = PyTuple_New(2);
      PyTuple_SET_ITEM(toReturn, 0, rows.forPython());
      PyTuple_SET_ITEM(toReturn, 1, cols.forPython());
    }

    return toReturn;
  }

  inline void setAllNonZeros(nupic::UInt32 nrows, nupic::UInt32 ncols,
		      PyObject* py_i, PyObject* py_j, bool sorted =true)
  {
    nupic::NumpyVectorT<nupic::UInt32> i(py_i), j(py_j);
    self->setAllNonZeros(nrows, ncols, i.begin(), i.end(), j.begin(), j.end(), sorted);
  }

  inline void setSlice(nupic::UInt32 i_begin, nupic::UInt32 j_begin,
                       const SparseBinaryMatrix<nupic::UInt32,nupic::UInt32>& other)
  {
    self->setSlice(i_begin, j_begin, other);
  }

  inline void setSlice(nupic::UInt32 i_begin, nupic::UInt32 j_begin, PyObject* py_other)
  {
    nupic::NumpyMatrixT<nupic::Real32> other(py_other);
    self->setSlice(i_begin, j_begin, other);
  }

  inline PyObject* getCol(nupic::UInt32 col) const
  {
    const nupic::UInt32 nrows = self->nRows();
    nupic::NumpyVectorT<nupic::UInt32> dense_col(nrows);
    self->getColToDense(col, dense_col.begin(), dense_col.end());
    return dense_col.forPython();
  }

  inline PyObject* zeroRowsIndicator() const
  {
    nupic::NumpyVectorT<nupic::UInt32> res(self->nRows());
    nupic::UInt32 count = self->zeroRowsIndicator(res.begin(), res.end());
    PyObject *toReturn = PyTuple_New(2);
    PyTuple_SET_ITEM(toReturn, 0, PyInt_FromLong(count));
    PyTuple_SET_ITEM(toReturn, 1, res.forPython());
    return toReturn;
  }

  inline PyObject* nonZeroRowsIndicator() const
  {
    nupic::NumpyVectorT<nupic::UInt32> res(self->nRows());
    nupic::UInt32 count = self->nonZeroRowsIndicator(res.begin(), res.end());
    PyObject *toReturn = PyTuple_New(2);
    PyTuple_SET_ITEM(toReturn, 0, PyInt_FromLong(count));
    PyTuple_SET_ITEM(toReturn, 1, res.forPython());
    return toReturn;
  }

  inline PyObject* nNonZerosPerRow() const
  {
    nupic::NumpyVectorT<nupic::UInt32> x(self->nRows());
    self->nNonZerosPerRow(x.begin(), x.end());
    return x.forPython();
  }

  inline PyObject* nNonZerosPerCol() const
  {
    nupic::NumpyVectorT<nupic::UInt32> x(self->nCols());
    self->nNonZerosPerCol(x.begin(), x.end());
    return x.forPython();
  }

  inline nupic::SparseMatrix<nupic::UInt32,nupic::Real32>
   nNonZerosPerBox(PyObject* box_i, PyObject* box_j) const
    {
      nupic::NumpyVectorT<nupic::UInt32> bounds_i(box_i);
      nupic::NumpyVectorT<nupic::UInt32> bounds_j(box_j);
      nupic::SparseMatrix<nupic::UInt32,nupic::Real32> result(bounds_i.size(), bounds_j.size());
      self->nNonZerosPerBox(bounds_i.begin(), bounds_i.end(),
			    bounds_j.begin(), bounds_j.end(),
			    result);
      return result;
    }

  inline PyObject* rowSums() const
  {
    nupic::NumpyVectorT<nupic::UInt32> x(self->nRows());
    self->rowSums(x.begin(), x.end());
    return x.forPython();
  }

  inline PyObject* colSums() const
  {
    nupic::NumpyVectorT<nupic::UInt32> x(self->nCols());
    self->colSums(x.begin(), x.end());
    return x.forPython();
  }

  inline PyObject* overlap(PyObject* py_x) const
  {
    nupic::NumpyVectorT<nupic::UInt32> x(py_x);
    nupic::NumpyVectorT<nupic::UInt32> y(self->nRows());
    self->overlap(x.begin(), x.end(), y.begin(), y.end());
    return y.forPython();
  }

  inline bool maxAllowedOverlap(nupic::Real32 maxDistance, PyObject* py_x) const
  {
    nupic::NumpyVectorT<nupic::UInt32> x(py_x);
    return self->maxAllowedOverlap(maxDistance, x.begin(), x.end());
  }

  inline void appendSparseRow(PyObject* py_x)
  {
    nupic::NumpyVectorT<nupic::UInt32> x(py_x);
    self->appendSparseRow(x.begin(), x.end());
  }

  inline void appendDenseRow(PyObject* py_x)
  {
    nupic::NumpyVectorT<nupic::Real32> x(py_x);
    self->appendDenseRow(x.begin(), x.end());
  }

  inline void replaceSparseRow(nupic::UInt32 row, PyObject* py_x)
  {
    nupic::NumpyVectorT<nupic::UInt32> x(py_x);
    self->replaceSparseRow(row, x.begin(), x.end());
  }

  inline void appendSparseCol(PyObject* py_x)
  {
    nupic::NumpyVectorT<nupic::UInt32> x(py_x);
    self->appendSparseCol(x.begin(), x.end());
  }

  inline PyObject* getRowSparse(nupic::UInt32 row) const
  {
    nupic::NumpyVectorT<nupic::UInt32> x(self->nNonZerosOnRow(row));
    const nupic::SparseBinaryMatrix<nupic::UInt32>::Row& _row =
      self->getSparseRow(row);
    for (nupic::UInt32 i = 0; i != _row.size(); ++i)
      x.set(i, _row[i]);
    return x.forPython();
  }

  inline nupic::UInt32 findRowSparse(PyObject* py_x) const
  {
    nupic::NumpyVectorT<nupic::UInt32> x(py_x);
    return self->findRowSparse(x.begin(), x.end());
  }

  inline nupic::UInt32 findRowDense(PyObject* py_x) const
  {
    nupic::NumpyVectorT<nupic::UInt32> x(py_x);
    return self->findRowDense(x.begin(), x.end());
  }

  inline void fromDense(PyObject* py_m)
  {
    nupic::NumpyMatrixT<nupic::UInt32> m(py_m);
    self->fromDense(m.rows(), m.columns(),
		    m.addressOf(0,0), m.addressOf(0,0) + m.rows() * m.columns());
  }

  inline PyObject* toDense() const
  {
    int dims[] = { static_cast<int>(self->nRows()), static_cast<int>(self->nCols()) };
    nupic::NumpyMatrixT<nupic::UInt32> out(dims);
    self->toDense(out.addressOf(0, 0), out.addressOf(0, 0) + dims[0] * dims[1]);
    return out.forPython();
  }

  inline PyObject* toCSR() const
  {
    std::ostringstream s;
    self->toCSR(s);
    std::string str = s.str();
    return PyString_FromStringAndSize(str.data(), str.size());
  }

  inline void fromCSR(PyObject* str)
  {
    Py_ssize_t n = 0;
    char *buf = 0;
    int res = PyString_AsStringAndSize(str, &buf, &n); // Reference-neutral.
    if ((res == 0) && (n > 0)) {
      std::istringstream s(std::string(buf, n));
      self->fromCSR(s);
    } else {
      throw std::runtime_error("Failed to read SparseBinaryMatrix state from string.");
    }
  }

  PyObject* toPyString() const
  {
    SharedPythonOStream py_s(self->CSRSize());
    std::ostream& s = py_s.getStream();
    self->toCSR(s);
    return py_s.close();
  }

  bool fromPyString(PyObject *s)
  {
    Py_ssize_t n = 0;
    char *buf = 0;
    int res = PyString_AsStringAndSize(s, &buf, &n); // Reference-neutral.
    if((res == 0) && (n > 0)) {
      std::istringstream s(std::string(buf, n));
      self->fromCSR(s);
      return true;
    }
    else {
      throw std::runtime_error("Failed to read SparseBinaryMatrix state from string.");
      return false;
    }
  }

  inline void CSRSaveToFile(const std::string& filename) const
  {
    std::ofstream save_file(filename.c_str());
    self->toCSR(save_file);
    save_file.close();
  }

  inline void CSRLoadFromFile(const std::string& filename)
  {
    std::ifstream load_file(filename.c_str());
    self->fromCSR(load_file);
    load_file.close();
  }

  inline void binarySaveToFile(const std::string& filename) const
  {
    std::ofstream save_file(filename.c_str());
    self->toBinary(save_file);
    save_file.close();
  }

  inline void binaryLoadFromFile(const std::string& filename)
  {
    std::ifstream load_file(filename.c_str());
    self->fromBinary(load_file);
    load_file.close();
  }

  inline void write(PyObject* pyBuilder) const
  {
  %#if !CAPNP_LITE
    SparseBinaryMatrixProto::Builder proto =
        nupic::getBuilder<SparseBinaryMatrixProto>(pyBuilder);
    self->write(proto);
  %#else
    throw std::logic_error(
        "SparseBinaryMatrix.write is not implemented when compiled with CAPNP_LITE=1.");
  %#endif
  }

  inline void read(PyObject* pyReader)
  {
  %#if !CAPNP_LITE
    SparseBinaryMatrixProto::Reader proto =
        nupic::getReader<SparseBinaryMatrixProto>(pyReader);
    self->read(proto);
  %#else
    throw std::logic_error(
        "SparseBinaryMatrix.read is not implemented when compiled with CAPNP_LITE=1.");
  %#endif
  }

  inline void fromSparseVector(nupic::UInt32 nrows, nupic::UInt32 ncols,
			       PyObject *py_x, nupic::UInt32 offset =0)
  {
    nupic::NumpyVectorT<nupic::UInt32> x(py_x);
    self->fromSparseVector(nrows, ncols, x.begin(), x.end(), offset);
  }

  inline PyObject* toSparseVector(nupic::UInt32 offset =0)
  {
    nupic::NumpyVectorT<nupic::UInt32> x(self->nNonZeros());
    self->toSparseVector(x.begin(), x.end(), offset);
    return x.forPython();
  }

  inline PyObject* getRow(nupic::UInt32 row) const
  {
    nupic::NumpyVectorT<nupic::Real32> x(self->nCols());
    self->getRow(row, x.begin(), x.end());
    return x.forPython();
  }

  inline void rowFromDense(nupic::UInt32 row, PyObject* py_x)
  {
    nupic::NumpyVectorT<nupic::Real32> x(py_x);
    self->rowFromDense(row, x.begin(), x.end());
  }

  inline PyObject* rowToDense(nupic::UInt32 row) const
  {
    nupic::NumpyVectorT<nupic::Real32> x(self->nCols());
    self->rowToDense(row, x.begin(), x.end());
    return x.forPython();
  }

  // Matrix vector multiplication on the right side, optimized
  // to skip the actual multiplications, because all the non-zeros
  // have the same value: 1.
  inline PyObject* rightVecSumAtNZ(PyObject* py_x) const
  {
    PyArrayObject* x = (PyArrayObject*) py_x;
    nupic::Real* x_begin = (nupic::Real*)(PyArray_DATA(x));
    nupic::Real* x_end = x_begin + PyArray_DIMS(x)[0];
    nupic::NumpyVectorT<nupic::Real> y(self->nRows());
    self->rightVecSumAtNZ(x_begin, x_end, y.begin(), y.end());
    return y.forPython();
  }

  // Same as rightVecSumAtNZ, but doesn't allocate its result, assumes
  // that the vector of the correct size (number of columns) is passed
  // in for the result.
  inline void rightVecSumAtNZ_fast(PyObject* py_x, PyObject* py_y) const
  {
    PyArrayObject* x = (PyArrayObject*) py_x;
    nupic::Real* x_begin = (nupic::Real*)(PyArray_DATA(x));
    nupic::Real* x_end = x_begin + PyArray_DIMS(x)[0];
    PyArrayObject* y = (PyArrayObject*) py_y;
    nupic::Real* y_begin = (nupic::Real*)(PyArray_DATA(y));
    nupic::Real* y_end = y_begin + PyArray_DIMS(y)[0];
    self->rightVecSumAtNZ(x_begin, x_end, y_begin, y_end);
  }

  // Matrix vector multiplication on the left side, optimized
  // to skip the actual multiplications, because all the non-zeros
  // have the same value: 1.
  inline PyObject* leftVecSumAtNZ(PyObject* py_x) const
  {
    PyArrayObject* x = (PyArrayObject*) py_x;
    nupic::Real* x_begin = (nupic::Real*)(PyArray_DATA(x));
    nupic::Real* x_end = x_begin + PyArray_DIMS(x)[0];
    nupic::NumpyVectorT<nupic::Real> y(self->nCols());
    self->leftVecSumAtNZ(x_begin, x_end, y.begin(), y.end());
    return y.forPython();
  }

  // Same as leftVecSumAtNZ, but doesn't allocate its result, assumes
  // that the vector of the correct size (number of rows) is passed
  // in for the result.
  inline void leftVecSumAtNZ_fast(PyObject* py_x, PyObject* py_y) const
  {
    PyArrayObject* x = (PyArrayObject*) py_x;
    nupic::Real* x_begin = (nupic::Real*)(PyArray_DATA(x));
    nupic::Real* x_end = x_begin + PyArray_DIMS(x)[0];
    PyArrayObject* y = (PyArrayObject*) py_y;
    nupic::Real* y_begin = (nupic::Real*)(PyArray_DATA(y));
    nupic::Real* y_end = y_begin + PyArray_DIMS(y)[0];
    self->leftVecSumAtNZ(x_begin, x_end, y_begin, y_end);
  }

  PyObject* rightDenseMatMaxAtNZ(PyObject* mIn) const
  {
    nupic::NumpyMatrixT<nupic::Real32> m(mIn);
    int nRowsCols[2];
    nRowsCols[0] = m.nRows();
    nRowsCols[1] = self->nRows();
    nupic::NumpyMatrixT<nupic::Real32> r(nRowsCols);
    for (int i = 0; i != m.nRows(); ++i)
      self->rightVecMaxAtNZ(m.begin(i), r.begin(i));
    return r.forPython();
  }

  PyObject* leftDenseMatSumAtNZ(PyObject* mIn) const
  {
    nupic::NumpyMatrixT<nupic::Real32> m(mIn);
    int nRowsCols[2];
    nRowsCols[0] = m.nRows();
    nRowsCols[1] = self->nCols();
    nupic::NumpyMatrixT<nupic::Real32> r(nRowsCols);
    for (int i = 0; i != m.nRows(); ++i)
      self->leftVecSumAtNZ(m.begin(i), m.end(i), r.begin(i), r.end(i));
    return r.forPython();
  }

  PyObject* leftDenseMatMaxAtNZ(PyObject* mIn) const
  {
    nupic::NumpyMatrixT<nupic::Real32> m(mIn);
    int nRowsCols[2];
    nRowsCols[0] = m.nRows();
    nRowsCols[1] = self->nCols();
    nupic::NumpyMatrixT<nupic::Real32> r(nRowsCols);
    for (int i = 0; i != m.nRows(); ++i)
      self->leftVecMaxAtNZ(m.begin(i), r.begin(i));
    return r.forPython();
  }

  inline PyObject* minHammingDistance(PyObject* py_x) const
  {
    nupic::NumpyVectorT<nupic::UInt32> x(py_x);
    std::pair<nupic::UInt32, nupic::UInt32> r =
      self->minHammingDistance(x.begin(), x.end());
    PyObject *toReturn = PyTuple_New(2);
    PyTuple_SET_ITEM(toReturn, 0, PyInt_FromLong(r.first));
    PyTuple_SET_ITEM(toReturn, 1, PyInt_FromLong(r.second));
    return toReturn;
  }

  inline PyObject* firstRowCloserThan(PyObject* py_x, nupic::UInt32 distance) const
  {
    nupic::NumpyVectorT<nupic::UInt32> x(py_x);
    nupic::UInt32 i = self->firstRowCloserThan(x.begin(), x.end(), distance);
    return PyInt_FromLong(i);
  }

  inline PyObject* firstRowCloserThan_dense(PyObject* py_x, nupic::UInt32 distance) const
  {
    nupic::NumpyVectorT<nupic::UInt32> x(py_x);
    nupic::UInt32 i = self->firstRowCloserThan_dense(x.begin(), x.end(), distance);
    return PyInt_FromLong(i);
  }

  inline PyObject* vecMaxProd(PyObject* py_x) const
  {
    nupic::NumpyVectorT<nupic::Real32> x(py_x), y(self->nRows());
    self->vecMaxProd(x.begin(), x.end(), y.begin(), y.end());
    return y.forPython();
  }

  inline PyObject* rightVecArgMaxAtNZ(PyObject* py_x) const
  {
    nupic::NumpyVectorT<nupic::Real32> x(py_x), y(self->nRows());
    self->rightVecArgMaxAtNZ(x.begin(), y.begin());
    return y.forPython();
  }

  inline bool __eq__(const nupic::SparseBinaryMatrix<nupic::UInt32, nupic::UInt32>& other) const
  {
    return self->equals(other);
  }

  inline bool __ne__(const nupic::SparseBinaryMatrix<nupic::UInt32, nupic::UInt32>& other) const
  {
    return ! self->equals(other);
  }

} // end extend nupic::SparseBinaryMatrix

%pythoncode %{

  #SM_01_32_16 = _SM_01_32_16
  SM_01_32_32 = _SM_01_32_32
  SparseBinaryMatrix = _SM_01_32_32

  def SparseBinaryMatrix(*args, **keywords):
    return _SM_01_32_32(*args)
%}

//--------------------------------------------------------------------------------
// SPARSE RLE MATRIX
//--------------------------------------------------------------------------------
/*
%extend nupic::SparseRLEMatrix<nupic::UInt16, unsigned char>
{
%pythoncode %{

def __init__(self, *args):
    if len(args) == 1:
        if isinstance(args[0], basestring):
            self.this = _MATH.new__SM_RLE_16_8()
            self.fromCSR(args[0])
        elif isinstance(args[0], numpy.ndarray) or hasattr(args[0], '__iter__'):
            self.this = _MATH.new__SM_RLE_16_8()
            self.fromDense(numpy.asarray(args[0]))
    else:
        self.this = _MATH.new__SM_RLE_16_8()

def __str__(self):
    return self.toDense().__str__()

def __setstate__(self, inString):
    self.this = _MATH.new__SM_RLE_16_8()
    self.thisown = 1
    self.fromCSR(inString)
%}

  inline PyObject* __getstate__() const
  {
    SharedPythonOStream py_s(self->CSRSize());
    std::ostream& s = py_s.getStream();
    self->toCSR(s);
    return py_s.close();
  }

  inline void readState(PyObject* str)
  {
    Py_ssize_t n = 0;
    char *buf = 0;
    int res = PyString_AsStringAndSize(str, &buf, &n);
    if ((res == 0) && (n > 0)) {
      std::istringstream s(std::string(buf, n));
      self->fromCSR(s);
    } else {
      throw std::runtime_error("Failed to read SparseRLEMatrix state from string.");
    }
  }

  inline void appendRow(PyObject* py_x)
  {
    nupic::NumpyVectorT<nupic::Real32> x(py_x);
    self->appendRow(x.begin(), x.end());
  }

  inline PyObject* getRowToDense(nupic::UInt32 row) const
  {
    nupic::NumpyVectorT<nupic::Real32> x(self->nCols());
    self->getRowToDense(row, x.begin(), x.end());
    return x.forPython();
  }

  inline nupic::UInt16 firstRowCloserThan(PyObject* py_x, nupic::Real32 d) const
  {
    nupic::NumpyVectorT<nupic::Real32> x(py_x);
    return self->firstRowCloserThan(x.begin(), x.end(), d);
  }

  inline void fromDense(PyObject* py_m)
  {
    nupic::NumpyMatrixT<nupic::Real32> m(py_m);
    self->fromDense(m.rows(), m.columns(),
		    m.addressOf(0,0), m.addressOf(0,0) + m.rows() * m.columns());
  }

  inline PyObject* toDense() const
  {
    int dims[] = { self->nRows(), self->nCols() };
    nupic::NumpyMatrixT<nupic::Real32> out(dims);
    self->toDense(out.addressOf(0, 0), out.addressOf(0, 0) + dims[0] * dims[1]);
    return out.forPython();
  }

  inline PyObject* toCSR() const
  {
    std::ostringstream s;
    self->toCSR(s);
    std::string str = s.str();
    return PyString_FromStringAndSize(str.data(), str.size());
  }

  inline void fromCSR(PyObject* str)
  {
    Py_ssize_t n = 0;
    char *buf = 0;
    int res = PyString_AsStringAndSize(str, &buf, &n);
    if ((res == 0) && (n > 0)) {
      std::istringstream s(std::string(buf, n));
      self->fromCSR(s);
    } else {
      throw std::runtime_error("Failed to read SparseRLEMatrix state from string.");
    }
  }

  inline void CSRSaveToFile(const std::string& filename) const
  {
    std::ofstream save_file(filename.c_str());
    self->toCSR(save_file);
    save_file.close();
  }

  inline void CSRLoadFromFile(const std::string& filename)
  {
    std::ifstream load_file(filename.c_str());
    self->fromCSR(load_file);
    load_file.close();
  }

} // end extend nupic::SparseRLEMatrix

//--------------------------------------------------------------------------------
%extend nupic::SparseRLEMatrix<nupic::UInt16, nupic::UInt16>
{
%pythoncode %{

def __init__(self, *args):
    if len(args) == 1:
        if isinstance(args[0], basestring):
            self.this = _MATH.new__SM_RLE_16_16()
            self.fromCSR(args[0])
        elif isinstance(args[0], numpy.ndarray) or hasattr(args[0], '__iter__'):
            self.this = _MATH.new__SM_RLE_16_16()
            self.fromDense(numpy.asarray(args[0]))
    else:
        self.this = _MATH.new__SM_RLE_16_16()

def __str__(self):
    return self.toDense().__str__()

def __setstate__(self, inString):
    self.this = _MATH.new__SM_RLE_16_16()
    self.thisown = 1
    self.fromCSR(inString)
%}

  inline PyObject* __getstate__() const
  {
    SharedPythonOStream py_s(self->CSRSize());
    std::ostream& s = py_s.getStream();
    self->toCSR(s);
    return py_s.close();
  }

  inline void readState(PyObject* str)
  {
    Py_ssize_t n = 0;
    char *buf = 0;
    int res = PyString_AsStringAndSize(str, &buf, &n);
    if ((res == 0) && (n > 0)) {
      std::istringstream s(std::string(buf, n));
      self->fromCSR(s);
    } else {
      throw std::runtime_error("Failed to read SparseRLEMatrix state from string.");
    }
  }

  inline void appendRow(PyObject* py_x)
  {
    nupic::NumpyVectorT<nupic::Real32> x(py_x);
    self->appendRow(x.begin(), x.end());
  }

  inline PyObject* getRowToDense(nupic::UInt32 row) const
  {
    nupic::NumpyVectorT<nupic::Real32> x(self->nCols());
    self->getRowToDense(row, x.begin(), x.end());
    return x.forPython();
  }

  inline nupic::UInt16 firstRowCloserThan(PyObject* py_x, nupic::Real32 d) const
  {
    nupic::NumpyVectorT<nupic::Real32> x(py_x);
    return self->firstRowCloserThan(x.begin(), x.end(), d);
  }

  inline void fromDense(PyObject* py_m)
  {
    nupic::NumpyMatrixT<nupic::Real32> m(py_m);
    self->fromDense(m.rows(), m.columns(),
		    m.addressOf(0,0), m.addressOf(0,0) + m.rows() * m.columns());
  }

  inline PyObject* toDense() const
  {
    int dims[] = { self->nRows(), self->nCols() };
    nupic::NumpyMatrixT<nupic::Real32> out(dims);
    self->toDense(out.addressOf(0, 0), out.addressOf(0, 0) + dims[0] * dims[1]);
    return out.forPython();
  }

  inline PyObject* toCSR() const
  {
    std::ostringstream s;
    self->toCSR(s);
    std::string str = s.str();
    return PyString_FromStringAndSize(str.data(), str.size());
  }

  inline void fromCSR(PyObject* str)
  {
    Py_ssize_t n = 0;
    char *buf = 0;
    int res = PyString_AsStringAndSize(str, &buf, &n);
    if ((res == 0) && (n > 0)) {
      std::istringstream s(std::string(buf, n));
      self->fromCSR(s);
    } else {
      throw std::runtime_error("Failed to read SparseRLEMatrix state from string.");
    }
  }

  inline void CSRSaveToFile(const std::string& filename) const
  {
    std::ofstream save_file(filename.c_str());
    self->toCSR(save_file);
    save_file.close();
  }

  inline void CSRLoadFromFile(const std::string& filename)
  {
    std::ifstream load_file(filename.c_str());
    self->fromCSR(load_file);
    load_file.close();
  }

} // end extend nupic::SparseRLEMatrix
*/

//--------------------------------------------------------------------------------
 /*
%extend nupic::SparseRLEMatrix<nupic::UInt32, nupic::Real32>
{
%pythoncode %{

def __init__(self, *args):
    if len(args) == 1:
        if isinstance(args[0], basestring):
            self.this = _MATH.new__SM_RLE_32_32()
            self.fromCSR(args[0])
        elif isinstance(args[0], numpy.ndarray) or hasattr(args[0], '__iter__'):
            self.this = _MATH.new__SM_RLE_32_32()
            self.fromDense(numpy.asarray(args[0]))
    else:
        self.this = _MATH.new__SM_RLE_32_32()

def __str__(self):
    return self.toDense().__str__()

def __setstate__(self, inString):
    self.this = _MATH.new__SM_RLE_32_32()
    self.thisown = 1
    self.fromCSR(inString)
%}

  inline PyObject* __getstate__() const
  {
    SharedPythonOStream py_s(self->CSRSize());
    std::ostream& s = py_s.getStream();
    self->toCSR(s);
    return py_s.close();
  }

  inline void readState(PyObject* str)
  {
    Py_ssize_t n = 0;
    char *buf = 0;
    int res = PyString_AsStringAndSize(str, &buf, &n);
    if ((res == 0) && (n > 0)) {
      std::istringstream s(std::string(buf, n));
      self->fromCSR(s);
    } else {
      throw std::runtime_error("Failed to read SparseRLEMatrix state from string.");
    }
  }

  inline void appendRow(PyObject* py_x)
  {
    nupic::NumpyVectorT<nupic::Real32> x(py_x);
    self->appendRow(x.begin(), x.end());
  }

  inline PyObject* getRowToDense(nupic::UInt32 row) const
  {
    nupic::NumpyVectorT<nupic::Real32> x(self->nCols());
    self->getRowToDense(row, x.begin(), x.end());
    return x.forPython();
  }

  inline nupic::UInt32 firstRowCloserThan(PyObject* py_x, nupic::Real32 d) const
  {
    nupic::NumpyVectorT<nupic::Real32> x(py_x);
    return self->firstRowCloserThan(x.begin(), x.end(), d);
  }

  inline void fromDense(PyObject* py_m)
  {
    nupic::NumpyMatrixT<nupic::Real32> m(py_m);
    self->fromDense(m.rows(), m.columns(),
		    m.addressOf(0,0), m.addressOf(0,0) + m.rows() * m.columns());
  }

  inline PyObject* toDense() const
  {
    int dims[] = { self->nRows(), self->nCols() };
    nupic::NumpyMatrixT<nupic::Real32> out(dims);
    self->toDense(out.addressOf(0, 0), out.addressOf(0, 0) + dims[0] * dims[1]);
    return out.forPython();
  }

  inline PyObject* toCSR() const
  {
    std::ostringstream s;
    self->toCSR(s);
    std::string str = s.str();
    return PyString_FromStringAndSize(str.data(), str.size());
  }

  inline void fromCSR(PyObject* str)
  {
    Py_ssize_t n = 0;
    char *buf = 0;
    int res = PyString_AsStringAndSize(str, &buf, &n);
    if ((res == 0) && (n > 0)) {
      std::istringstream s(std::string(buf, n));
      self->fromCSR(s);
    } else {
      throw std::runtime_error("Failed to read SparseRLEMatrix state from string.");
    }
  }

  inline void CSRSaveToFile(const std::string& filename) const
  {
    std::ofstream save_file(filename.c_str());
    self->toCSR(save_file);
    save_file.close();
  }

  inline void CSRLoadFromFile(const std::string& filename)
  {
    std::ifstream load_file(filename.c_str());
    self->fromCSR(load_file);
    load_file.close();
  }

} // end extend nupic::SparseRLEMatrix

%pythoncode %{

  #SM_RLE_16_8 = _SM_RLE_16_8
  #SM_RLE_16_16 = _SM_RLE_16_16
  SM_RLE = _SM_RLE_32_32
  SparseRLEMatrix = _SM_RLE_32_32
  SM_RLE_32_32 = _SM_RLE_32_32

  def SparseRLEMatrix(*args, **keywords):
    return _SM_RLE_32_32(*args)
%}
*/

//--------------------------------------------------------------------------------
// Fast functions from our math library
//--------------------------------------------------------------------------------
%inline {

  inline nupic::Real32 l2_norm(PyObject* py_x)
  {
    nupic::NumpyVectorT<nupic::Real32> x(py_x);
    return nupic::l2_norm(x.begin(), x.end());
  }
 }

//--------------------------------------------------------------------------------
// GAUSSIAN 2D
//--------------------------------------------------------------------------------
%template(_Gaussian2D_32) nupic::Gaussian2D<nupic::Real32>;

%extend nupic::Gaussian2D<nupic::Real32>
{
  %pythoncode %{

    def __init__(self, *args):
      this = _MATH.new__Gaussian2D_32(*args)
      try:
        self.this.append(this)
      except:
        self.this = this

    def __call__(self, x, y):
      return self.eval(x, y)
  %}

  inline nupic::Real32 eval(nupic::Real32 x, nupic::Real32 y) const
  {
    return self->operator()(x, y);
  }

} // end extend nupic::Gaussian2D

%pythoncode %{

  Gaussian_2D = _Gaussian2D_32

  def Gaussian2D(*args, **keywords):
    return _Gaussian2D_32(*args)
%}

//--------------------------------------------------------------------------------
// SET
//--------------------------------------------------------------------------------
%{
#include <nupic/math/Set.hpp>
%}

%include <nupic/math/Set.hpp>

%template (_Set) nupic::Set<nupic::UInt32>;

%extend nupic::Set<nupic::UInt32>
{
  %pythoncode %{

    def __init__(self, *args):
      this = _MATH.new__Set()
      try:
        self.this.append(this)
      except:
        self.this = this
      self.construct(args[0], args[1])
  %}

  inline void construct(nupic::UInt32 m, PyObject* py_a)
  {
    PyArrayObject* _a = (PyArrayObject*) py_a;
    nupic::UInt32* a = (nupic::UInt32*)(PyArray_DATA(_a));
    nupic::UInt32 n = PyArray_DIMS(_a)[0];
    self->construct(m, n, a);
  }

  inline nupic::UInt32 intersection(PyObject* py_s2, PyObject* py_r) const
  {
    PyArrayObject* _s2 = (PyArrayObject*) py_s2;
    nupic::UInt32* s2 = (nupic::UInt32*)(PyArray_DATA(_s2));
    nupic::UInt32 n2 = PyArray_DIMS(_s2)[0];
    PyArrayObject* _r = (PyArrayObject*) py_r;
    nupic::UInt32* r = (nupic::UInt32*)(PyArray_DATA(_r));

    return self->intersection(n2, s2, r);
  }

} // end extend nupic::Set

%pythoncode %{

  Set = _Set

  def Set(*args, **keywords):
    return _Set(*args)
%}

//--------------------------------------------------------------------------------<|MERGE_RESOLUTION|>--- conflicted
+++ resolved
@@ -1010,10 +1010,6 @@
   }
 
 
-<<<<<<< HEAD
-  // Returns the number of non-zeros per row, for all rows
-  PyObject* nNonZerosPerRow() const
-=======
   %pythoncode %{
     def nNonZerosPerRow(self, rows=None):
       if rows is None:
@@ -1023,7 +1019,6 @@
   %}
 
   PyObject* _nNonZerosPerRow_allRows() const
->>>>>>> 18a882a7
   {
     nupic::NumpyVectorT<nupic::UInt ## N1> nnzpr(self->nRows());
     self->nNonZerosPerRow(nnzpr.begin());
