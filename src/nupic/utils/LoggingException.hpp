/* ---------------------------------------------------------------------
 * Numenta Platform for Intelligent Computing (NuPIC)
 * Copyright (C) 2013, Numenta, Inc.  Unless you have an agreement
 * with Numenta, Inc., for a separate license for this software code, the
 * following terms and conditions apply:
 *
 * This program is free software: you can redistribute it and/or modify
 * it under the terms of the GNU Affero Public License version 3 as
 * published by the Free Software Foundation.
 *
 * This program is distributed in the hope that it will be useful,
 * but WITHOUT ANY WARRANTY; without even the implied warranty of
 * MERCHANTABILITY or FITNESS FOR A PARTICULAR PURPOSE.
 * See the GNU Affero Public License for more details.
 *
 * You should have received a copy of the GNU Affero Public License
 * along with this program.  If not, see http://www.gnu.org/licenses.
 *
 * http://numenta.org/licenses/
 * ---------------------------------------------------------------------
 */

/** @file */

//----------------------------------------------------------------------

#ifndef NTA_LOGGING_EXCEPTION_HPP
#define NTA_LOGGING_EXCEPTION_HPP

#include <nupic/types/Exception.hpp>
#include <sstream>
#include <vector>

namespace nupic {
class LoggingException : public Exception {
public:
  LoggingException(const std::string &filename, UInt32 lineno)
      : Exception(filename, lineno, std::string()), ss_(std::string()),
        lmessageValid_(false), alreadyLogged_(false) {}

  virtual ~LoggingException() throw();

  const char *getMessage() const override {
    // Make sure we use a persistent string. Otherwise the pointer may
    // become invalid.
    // If the underlying stringstream object hasn't changed, don't regenerate
    // lmessage_. This is important because if we catch this exception a second
    // call to exception.what() will trash the buffer returned by a first call
    // to exception.what()
    if (!lmessageValid_) {
      lmessage_ = ss_.str();
      lmessageValid_ = true;
    }
    return lmessage_.c_str();
  }

  // for Index.hpp: // because stringstream cant take << vector
<<<<<<< HEAD
  LoggingException &
  operator<<(std::vector<nupic::UInt32, std::allocator<nupic::UInt32> > v) {
=======
  LoggingException& operator<<(std::vector<nupic::UInt32, std::allocator<nupic::UInt32> > v) {
>>>>>>> f712a9ce
    lmessageValid_ = false;
    ss_ << "[";
    for (auto &elem : v)
      ss_ << elem << " ";
    ss_ << "]";
    return *this;
  }

  template <typename T> LoggingException &operator<<(const T &obj) {
    // underlying stringstream changes, so let getMessage() know
    // to regenerate lmessage_
    lmessageValid_ = false;
    ss_ << obj;
    return *this;
  }

  LoggingException(const LoggingException &l)
      : Exception(l), ss_(l.ss_.str()), lmessage_(""), lmessageValid_(false),
        alreadyLogged_(true) // copied exception does not log

  {
    // make sure message string is up to date for debuggers.
    getMessage();
  }

private:
  std::stringstream ss_;
  mutable std::string lmessage_; // mutable because getMesssage() modifies it
  mutable bool lmessageValid_;
  bool alreadyLogged_;
}; // class LoggingException

} // namespace nupic

#endif // NTA_LOGGING_EXCEPTION_HPP<|MERGE_RESOLUTION|>--- conflicted
+++ resolved
@@ -55,12 +55,7 @@
   }
 
   // for Index.hpp: // because stringstream cant take << vector
-<<<<<<< HEAD
-  LoggingException &
-  operator<<(std::vector<nupic::UInt32, std::allocator<nupic::UInt32> > v) {
-=======
   LoggingException& operator<<(std::vector<nupic::UInt32, std::allocator<nupic::UInt32> > v) {
->>>>>>> f712a9ce
     lmessageValid_ = false;
     ss_ << "[";
     for (auto &elem : v)
