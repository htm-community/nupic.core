--- conflicted
+++ resolved
@@ -300,10 +300,6 @@
   SynapseData synapseData = connections.dataForSynapse(synapse);
   ASSERT_NEAR(synapseData.permanence, (Real)0.21, EPSILON);
 
-<<<<<<< HEAD
-
-  FAIL() << " TODO TEST PERMS CLIP TO RANGE [0, 1] ";
-=======
   // Test permanence floor
   connections.updateSynapsePermanence(synapse, -0.02f);
   synapseData = connections.dataForSynapse(synapse);
@@ -321,7 +317,6 @@
   connections.updateSynapsePermanence(synapse, 1.0f + EPSILON / 10.);
   synapseData = connections.dataForSynapse(synapse);
   ASSERT_EQ(synapseData.permanence, (Real)1.0f );
->>>>>>> 5e761fb3
 }
 
 /**
@@ -368,106 +363,18 @@
 
 
 TEST(ConnectionsTest, testAdaptSynapses) {
-<<<<<<< HEAD
-  FAIL();
-  /*
-=======
->>>>>>> 5e761fb3
   UInt numColumns = 4;
   UInt numInputs = 8;
   Connections con(numColumns);
 
   vector<UInt> activeColumns;
-<<<<<<< HEAD
-  vector<UInt> inputVector;
-
-  UInt potentialArr1[4][8] = {{1, 1, 1, 1, 0, 0, 0, 0},
-=======
   SDR input({numInputs});
 
   UInt potentialArr[4][8] =  {{1, 1, 1, 1, 0, 0, 0, 0},
->>>>>>> 5e761fb3
                               {1, 0, 0, 0, 1, 1, 0, 1},
                               {0, 0, 1, 0, 0, 0, 1, 0},
                               {1, 0, 0, 0, 0, 0, 1, 0}};
 
-<<<<<<< HEAD
-  Real permanencesArr1[5][8] = {
-      {0.200, 0.120, 0.090, 0.060, 0.000, 0.000, 0.000, 0.000},
-      {0.150, 0.000, 0.000, 0.000, 0.180, 0.120, 0.000, 0.450},
-      {0.000, 0.000, 0.014, 0.000, 0.000, 0.000, 0.110, 0.000},
-      {0.070, 0.000, 0.000, 0.000, 0.000, 0.000, 0.178, 0.000}};
-
-  Real truePermanences1[5][8] = {
-      {0.300, 0.110, 0.080, 0.160, 0.000, 0.000, 0.000, 0.000},
-      //   Inc     Dec   Dec    Inc      -      -      -     -
-      {0.250, 0.000, 0.000, 0.000, 0.280, 0.110, 0.000, 0.440},
-      //   Inc      -      -     -      Inc    Dec    -     Dec
-      {0.000, 0.000, 0.000, 0.000, 0.000, 0.000, 0.210, 0.000},
-      //   -      -     Trim     -     -     -       Inc   -
-      {0.070, 0.000, 0.000, 0.000, 0.000, 0.000, 0.178, 0.000}};
-  //    -      -      -      -      -      -      -       -
-
-  UInt inputArr1[8] = {1, 0, 0, 1, 1, 0, 1, 0};
-  UInt activeColumnsArr1[3] = {0, 1, 2};
-
-  for (UInt column = 0; column < numColumns; column++) {
-    sp.setPotential(column, potentialArr1[column]);
-    sp.setPermanence(column, permanencesArr1[column]);
-  }
-
-  activeColumns.assign(&activeColumnsArr1[0], &activeColumnsArr1[3]);
-
-  sp.adaptSynapses_(inputArr1, activeColumns);
-  cout << endl;
-  for (UInt column = 0; column < numColumns; column++) {
-    auto permArr = new Real[numInputs];
-    sp.getPermanence(column, permArr);
-    ASSERT_TRUE(check_vector_eq(truePermanences1[column], permArr, numInputs));
-    delete[] permArr;
-  }
-
-  UInt potentialArr2[4][8] = {{1, 1, 1, 0, 0, 0, 0, 0},
-                              {0, 1, 1, 1, 0, 0, 0, 0},
-                              {0, 0, 1, 1, 1, 0, 0, 0},
-                              {1, 0, 0, 0, 0, 0, 1, 0}};
-
-  Real permanencesArr2[4][8] = {
-      {0.200, 0.120, 0.090, 0.000, 0.000, 0.000, 0.000, 0.000},
-      {0.000, 0.017, 0.232, 0.400, 0.000, 0.000, 0.000, 0.000},
-      {0.000, 0.000, 0.014, 0.051, 0.730, 0.000, 0.000, 0.000},
-      {0.170, 0.000, 0.000, 0.000, 0.000, 0.000, 0.380, 0.000}};
-
-  Real truePermanences2[4][8] = {
-      {0.30, 0.110, 0.080, 0.000, 0.000, 0.000, 0.000, 0.000},
-      //  #  Inc    Dec     Dec     -       -    -    -    -
-      {0.000, 0.000, 0.222, 0.500, 0.000, 0.000, 0.000, 0.000},
-      //  #  -     Trim    Dec    Inc    -       -      -      -
-      {0.000, 0.000, 0.000, 0.151, 0.830, 0.000, 0.000, 0.000},
-      //  #   -      -    Trim   Inc    Inc     -     -     -
-      {0.170, 0.000, 0.000, 0.000, 0.000, 0.000, 0.380, 0.000}};
-  //  #  -    -      -      -      -       -       -     -
-
-  UInt inputArr2[8] = {1, 0, 0, 1, 1, 0, 1, 0};
-  UInt activeColumnsArr2[3] = {0, 1, 2};
-
-  for (UInt column = 0; column < numColumns; column++) {
-    sp.setPotential(column, potentialArr2[column]);
-    sp.setPermanence(column, permanencesArr2[column]);
-  }
-
-  activeColumns.assign(&activeColumnsArr2[0], &activeColumnsArr2[3]);
-
-  con.adaptSynapses_(inputArr2, activeColumns);
-  cout << endl;
-  for (UInt column = 0; column < numColumns; column++) {
-    auto permArr = new Real[numInputs];
-    sp.getPermanence(column, permArr);
-    ASSERT_TRUE(check_vector_eq(truePermanences2[column], permArr, numInputs));
-    delete[] permArr;
-  }
-  */
-=======
   Real permanences[4][8] = {
       {0.200, 0.120, 0.090, 0.060, 0.000, 0.000, 0.000, 0.000},
       {0.150, 0.000, 0.000, 0.000, 0.180, 0.120, 0.000, 0.450},
@@ -507,7 +414,6 @@
     for(UInt i = 0; i < numInputs; i++)
       ASSERT_NEAR( truePerms[column][i], perms[i], EPSILON );
   }
->>>>>>> 5e761fb3
 }
 
 
