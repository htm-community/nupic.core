/* ---------------------------------------------------------------------
 * Numenta Platform for Intelligent Computing (NuPIC)
 * Copyright (C) 2013, Numenta, Inc.  Unless you have an agreement
 * with Numenta, Inc., for a separate license for this software code, the
 * following terms and conditions apply:
 *
 * This program is free software: you can redistribute it and/or modify
 * it under the terms of the GNU Affero Public License version 3 as
 * published by the Free Software Foundation.
 *
 * This program is distributed in the hope that it will be useful,
 * but WITHOUT ANY WARRANTY; without even the implied warranty of
 * MERCHANTABILITY or FITNESS FOR A PARTICULAR PURPOSE.
 * See the GNU Affero Public License for more details.
 *
 * You should have received a copy of the GNU Affero Public License
 * along with this program.  If not, see http://www.gnu.org/licenses.
 *
 * http://numenta.org/licenses/
 * ---------------------------------------------------------------------
 */

/** @file
 * Implementation of unit tests for SpatialPooler
 */

#include <algorithm>
#include <cstring>
#include <fstream>
#include <stdio.h>
#include <numeric>

#include "gtest/gtest.h"
#include <nupic/algorithms/SpatialPooler.hpp>

#include <nupic/math/StlIo.hpp>
#include <nupic/types/Types.hpp>
#include <nupic/utils/Log.hpp>
#include <nupic/os/Timer.hpp>

namespace testing {

using namespace std;
using namespace nupic;
using namespace nupic::algorithms::spatial_pooler;
using nupic::sdr::SDR;
using nupic::sdr::SDR_dense_t;
using nupic::sdr::SDR_sparse_t;

UInt countNonzero(const vector<UInt> &vec) {
  UInt count = 0;

  for (UInt x : vec) {
    if (x > 0) {
      count++;
    }
  }

  return count;
}

bool almost_eq(Real a, Real b) {
  Real diff = a - b;
  return (diff > -1e-5 && diff < 1e-5);
}

bool check_vector_eq(UInt arr[], vector<UInt> vec) {  //TODO replace with ArrayBase, VectorHelpers or teplates
  for (UInt i = 0; i < vec.size(); i++) {
    if (arr[i] != vec[i]) {
      return false;
    }
  }
  return true;
}

bool check_vector_eq(UInt arr[], vector<SynapseIdx> vec) {
  for(UInt i = 0; i < vec.size(); i++) {
    if(arr[i] != (UInt)vec[i]) return false;
  }
  return true;
}

bool check_vector_eq(Real arr[], vector<Real> vec) {
  for (UInt i = 0; i < vec.size(); i++) {
    if (!almost_eq(arr[i], vec[i])) {
      return false;
    }
  }
  return true;
}

bool check_vector_eq(UInt arr1[], UInt arr2[], UInt n) {
  for (UInt i = 0; i < n; i++) {
    if (arr1[i] != arr2[i]) {
      return false;
    }
  }
  return true;
}

bool check_vector_eq(Real arr1[], Real arr2[], UInt n) {
  for (UInt i = 0; i < n; i++) {
    if (!almost_eq(arr1[i], arr2[i])) {
      return false;
    }
  }
  return true;
}

bool check_vector_eq(vector<UInt> vec1, vector<UInt> vec2) {
  if (vec1.size() != vec2.size()) {
    return false;
  }
  for (UInt i = 0; i < vec1.size(); i++) {
    if (vec1[i] != vec2[i]) {
      return false;
    }
  }
  return true;
}

bool check_vector_eq(vector<Real> vec1, vector<Real> vec2) {
  if (vec1.size() != vec2.size()) {
    return false;
  }
  for (UInt i = 0; i < vec1.size(); i++) {
    if (!almost_eq(vec1[i], vec2[i])) {
      return false;
    }
  }
  return true;
}

void check_spatial_eq(const SpatialPooler& sp1, const SpatialPooler& sp2) {
  UInt numColumns = sp1.getNumColumns();
  UInt numInputs = sp2.getNumInputs();

  ASSERT_TRUE(sp1.getNumColumns() == sp2.getNumColumns());
  ASSERT_TRUE(sp1.getNumInputs() == sp2.getNumInputs());
  ASSERT_TRUE(sp1.getPotentialRadius() == sp2.getPotentialRadius());
  ASSERT_TRUE(sp1.getPotentialPct() == sp2.getPotentialPct());
  ASSERT_TRUE(sp1.getGlobalInhibition() == sp2.getGlobalInhibition());
  ASSERT_TRUE(sp1.getNumActiveColumnsPerInhArea() ==
              sp2.getNumActiveColumnsPerInhArea());
  ASSERT_TRUE(almost_eq(sp1.getLocalAreaDensity(), sp2.getLocalAreaDensity()));
  ASSERT_TRUE(sp1.getStimulusThreshold() == sp2.getStimulusThreshold());
  ASSERT_TRUE(sp1.getDutyCyclePeriod() == sp2.getDutyCyclePeriod());
  ASSERT_TRUE(almost_eq(sp1.getBoostStrength(), sp2.getBoostStrength()));
  ASSERT_TRUE(sp1.getIterationNum() == sp2.getIterationNum());
  ASSERT_TRUE(sp1.getIterationLearnNum() == sp2.getIterationLearnNum());
  ASSERT_TRUE(sp1.getSpVerbosity() == sp2.getSpVerbosity());
  ASSERT_TRUE(sp1.getWrapAround() == sp2.getWrapAround());
  ASSERT_TRUE(sp1.getUpdatePeriod() == sp2.getUpdatePeriod());
  cout << "check: " << sp1.getSynPermActiveInc() << " "
       << sp2.getSynPermActiveInc() << endl;
  ASSERT_TRUE(almost_eq(sp1.getSynPermActiveInc(), sp2.getSynPermActiveInc()));
  ASSERT_TRUE(
      almost_eq(sp1.getSynPermInactiveDec(), sp2.getSynPermInactiveDec()));
  ASSERT_TRUE(almost_eq(sp1.getSynPermBelowStimulusInc(),
                        sp2.getSynPermBelowStimulusInc()));
  ASSERT_TRUE(almost_eq(sp1.getSynPermConnected(), sp2.getSynPermConnected()));
  ASSERT_TRUE(almost_eq(sp1.getMinPctOverlapDutyCycles(),
                        sp2.getMinPctOverlapDutyCycles()));

  auto boostFactors1 = new Real[numColumns];
  auto boostFactors2 = new Real[numColumns];
  sp1.getBoostFactors(boostFactors1);
  sp2.getBoostFactors(boostFactors2);
  ASSERT_TRUE(check_vector_eq(boostFactors1, boostFactors2, numColumns));
  delete[] boostFactors1;
  delete[] boostFactors2;

  auto overlapDutyCycles1 = new Real[numColumns];
  auto overlapDutyCycles2 = new Real[numColumns];
  sp1.getOverlapDutyCycles(overlapDutyCycles1);
  sp2.getOverlapDutyCycles(overlapDutyCycles2);
  ASSERT_TRUE(
      check_vector_eq(overlapDutyCycles1, overlapDutyCycles2, numColumns));
  delete[] overlapDutyCycles1;
  delete[] overlapDutyCycles2;

  auto activeDutyCycles1 = new Real[numColumns];
  auto activeDutyCycles2 = new Real[numColumns];
  sp1.getActiveDutyCycles(activeDutyCycles1);
  sp2.getActiveDutyCycles(activeDutyCycles2);
  ASSERT_TRUE(
      check_vector_eq(activeDutyCycles1, activeDutyCycles2, numColumns));
  delete[] activeDutyCycles1;
  delete[] activeDutyCycles2;

  auto minOverlapDutyCycles1 = new Real[numColumns];
  auto minOverlapDutyCycles2 = new Real[numColumns];
  sp1.getMinOverlapDutyCycles(minOverlapDutyCycles1);
  sp2.getMinOverlapDutyCycles(minOverlapDutyCycles2);
  ASSERT_TRUE(check_vector_eq(minOverlapDutyCycles1, minOverlapDutyCycles2,
                              numColumns));
  delete[] minOverlapDutyCycles1;
  delete[] minOverlapDutyCycles2;

  for (UInt i = 0; i < numColumns; i++) {
    auto potential1 = new UInt[numInputs];
    auto potential2 = new UInt[numInputs];
    sp1.getPotential(i, potential1);
    sp2.getPotential(i, potential2);
    ASSERT_TRUE(check_vector_eq(potential1, potential2, numInputs));
    delete[] potential1;
    delete[] potential2;
  }

  for (UInt i = 0; i < numColumns; i++) {
    auto perm1 = new Real[numInputs];
    auto perm2 = new Real[numInputs];
    sp1.getPermanence(i, perm1);
    sp2.getPermanence(i, perm2);
    ASSERT_TRUE(check_vector_eq(perm1, perm2, numInputs));
    delete[] perm1;
    delete[] perm2;
  }

  for (UInt i = 0; i < numColumns; i++) {
    auto con1 = new UInt[numInputs];
    auto con2 = new UInt[numInputs];
    sp1.getConnectedSynapses(i, con1);
    sp2.getConnectedSynapses(i, con2);
    ASSERT_TRUE(check_vector_eq(con1, con2, numInputs));
    delete[] con1;
    delete[] con2;
  }

  auto conCounts1 = new UInt[numColumns];
  auto conCounts2 = new UInt[numColumns];
  sp1.getConnectedCounts(conCounts1);
  sp2.getConnectedCounts(conCounts2);
  ASSERT_TRUE(check_vector_eq(conCounts1, conCounts2, numColumns));
  delete[] conCounts1;
  delete[] conCounts2;
}

void setup(SpatialPooler &sp, UInt numInputs, UInt numColumns) {
  vector<UInt> inputDim;
  vector<UInt> columnDim;
  inputDim.push_back(numInputs);
  columnDim.push_back(numColumns);
  sp.initialize(inputDim, columnDim);
}

TEST(SpatialPoolerTest, testUpdateInhibitionRadius) {
  SpatialPooler sp;
  vector<UInt> colDim, inputDim;
  colDim.push_back(57);
  colDim.push_back(31);
  colDim.push_back(2);
  inputDim.push_back(1);
  inputDim.push_back(1);
  inputDim.push_back(1);

  sp.initialize(inputDim, colDim);
  sp.setGlobalInhibition(true);
  ASSERT_TRUE(sp.getInhibitionRadius() == 57);
  colDim.clear();
  inputDim.clear();
  // avgColumnsPerInput = 4
  // avgConnectedSpanForColumn = 3
  UInt numInputs = 3;
  inputDim.push_back(numInputs);
  UInt numCols = 12;
  colDim.push_back(numCols);
  sp.initialize(inputDim, colDim);
  sp.setGlobalInhibition(false);

  for (UInt i = 0; i < numCols; i++) {
    sp.setPotential(i, vector<UInt>(numInputs, 1).data());
    Real permArr[] = {1, 1, 1};
    sp.setPermanence(i, permArr);
  }
  UInt trueInhibitionRadius = 6;
  // ((3 * 4) - 1)/2 => round up
  sp.updateInhibitionRadius_();
  ASSERT_TRUE(trueInhibitionRadius == sp.getInhibitionRadius());

  colDim.clear();
  inputDim.clear();
  // avgColumnsPerInput = 1.2
  // avgConnectedSpanForColumn = 0.5
  numInputs = 5;
  inputDim.push_back(numInputs);
  numCols = 6;
  colDim.push_back(numCols);
  sp.initialize(inputDim, colDim);
  sp.setGlobalInhibition(false);

  for (UInt i = 0; i < numCols; i++) {
    sp.setPotential(i, vector<UInt>(numInputs, 1).data());
    Real permArr[] = {1, 0, 0, 0, 0};
    if (i % 2 == 0) {
      permArr[0] = 0;
    }
    sp.setPermanence(i, permArr);
  }
  trueInhibitionRadius = 1;
  sp.updateInhibitionRadius_();
  ASSERT_TRUE(trueInhibitionRadius == sp.getInhibitionRadius());

  colDim.clear();
  inputDim.clear();
  // avgColumnsPerInput = 2.4
  // avgConnectedSpanForColumn = 2
  numInputs = 5;
  inputDim.push_back(numInputs);
  numCols = 12;
  colDim.push_back(numCols);
  sp.initialize(inputDim, colDim);
  sp.setGlobalInhibition(false);

  for (UInt i = 0; i < numCols; i++) {
    sp.setPotential(i, vector<UInt>(numInputs, 1).data());
    Real permArr[] = {1, 1, 0, 0, 0};
    sp.setPermanence(i, permArr);
  }
  trueInhibitionRadius = 2;
  // ((2.4 * 2) - 1)/2 => round up
  sp.updateInhibitionRadius_();
  ASSERT_TRUE(trueInhibitionRadius == sp.getInhibitionRadius());
}

TEST(SpatialPoolerTest, testUpdateMinDutyCycles) {
  SpatialPooler sp;
  UInt numColumns = 10;
  UInt numInputs = 5;
  setup(sp, numInputs, numColumns);
  sp.setMinPctOverlapDutyCycles(0.01f);

  Real initOverlapDuty[10] = {0.0100f, 0.001f, 0.020f, 0.3000f, 0.012f,
                              0.0512f, 0.054f, 0.221f, 0.0873f, 0.309f};

  Real initActiveDuty[10] = {0.0100f, 0.045f, 0.812f, 0.091f, 0.001f,
                             0.0003f, 0.433f, 0.136f, 0.211f, 0.129f};

  sp.setOverlapDutyCycles(initOverlapDuty);
  sp.setActiveDutyCycles(initActiveDuty);
  sp.setGlobalInhibition(true);
  sp.setInhibitionRadius(2);
  sp.updateMinDutyCycles_();
  Real resultMinOverlap[10];
  sp.getMinOverlapDutyCycles(resultMinOverlap);

  sp.updateMinDutyCyclesGlobal_();
  Real resultMinOverlapGlobal[10];
  sp.getMinOverlapDutyCycles(resultMinOverlapGlobal);

  sp.updateMinDutyCyclesLocal_();
  Real resultMinOverlapLocal[10];
  sp.getMinOverlapDutyCycles(resultMinOverlapLocal);

  ASSERT_TRUE(
      check_vector_eq(resultMinOverlap, resultMinOverlapGlobal, numColumns));

  sp.setGlobalInhibition(false);
  sp.updateMinDutyCycles_();
  sp.getMinOverlapDutyCycles(resultMinOverlap);

  ASSERT_TRUE(
      !check_vector_eq(resultMinOverlap, resultMinOverlapGlobal, numColumns));
}

TEST(SpatialPoolerTest, testUpdateMinDutyCyclesGlobal) {
  SpatialPooler sp;
  UInt numColumns = 5;
  UInt numInputs = 5;
  setup(sp, numInputs, numColumns);
  Real minPctOverlap;

  minPctOverlap = 0.01f;

  sp.setMinPctOverlapDutyCycles(minPctOverlap);

  Real overlapArr1[] = {0.06f, 1.00f, 3.00f, 6.00f, 0.50f};
  Real activeArr1[]  = {0.60f, 0.07f, 0.50f, 0.40f, 0.30f};

  sp.setOverlapDutyCycles(overlapArr1);
  sp.setActiveDutyCycles(activeArr1);

  Real trueMinOverlap1 = 0.01f * 6;

  sp.updateMinDutyCyclesGlobal_();
  Real resultOverlap1[5];
  sp.getMinOverlapDutyCycles(resultOverlap1);
  for (UInt i = 0; i < numColumns; i++) {
    ASSERT_TRUE(resultOverlap1[i] == trueMinOverlap1);
  }

  minPctOverlap = 0.015f;

  sp.setMinPctOverlapDutyCycles(minPctOverlap);

  Real overlapArr2[] = {0.86f, 2.40f, 0.03f, 1.60f, 1.50f};
  Real activeArr2[]  = {0.16f, 0.007f,0.15f, 0.54f, 0.13f};

  sp.setOverlapDutyCycles(overlapArr2);
  sp.setActiveDutyCycles(activeArr2);

  Real trueMinOverlap2 = 0.015f * 2.4f;

  sp.updateMinDutyCyclesGlobal_();
  Real resultOverlap2[5];
  sp.getMinOverlapDutyCycles(resultOverlap2);
  for (UInt i = 0; i < numColumns; i++) {
    ASSERT_TRUE(almost_eq(resultOverlap2[i], trueMinOverlap2));
  }

  minPctOverlap = 0.015f;

  sp.setMinPctOverlapDutyCycles(minPctOverlap);

  Real overlapArr3[] = {0, 0, 0, 0, 0};
  Real activeArr3[]  = {0, 0, 0, 0, 0};

  sp.setOverlapDutyCycles(overlapArr3);
  sp.setActiveDutyCycles(activeArr3);

  Real trueMinOverlap3 = 0;

  sp.updateMinDutyCyclesGlobal_();
  Real resultOverlap3[5];
  sp.getMinOverlapDutyCycles(resultOverlap3);
  for (UInt i = 0; i < numColumns; i++) {
    ASSERT_TRUE(almost_eq(resultOverlap3[i], trueMinOverlap3));
  }
}

TEST(SpatialPoolerTest, testUpdateMinDutyCyclesLocal) {
  // wrapAround=false
  {
    UInt numColumns = 8;
    SpatialPooler sp(
        /*inputDimensions*/ {5},
        /*columnDimensions*/ {numColumns},
        /*potentialRadius*/ 16,
        /*potentialPct*/ 0.5f,
        /*globalInhibition*/ false,
        /*localAreaDensity*/ -1.0f,
        /*numActiveColumnsPerInhArea*/ 3,
        /*stimulusThreshold*/ 1,
        /*synPermInactiveDec*/ 0.008f,
        /*synPermActiveInc*/ 0.05f,
        /*synPermConnected*/ 0.1f,
        /*minPctOverlapDutyCycles*/ 0.001f,
        /*dutyCyclePeriod*/ 1000,
        /*boostStrength*/ 0.0f,
        /*seed*/ 1,
        /*spVerbosity*/ 0,
        /*wrapAround*/ false);

    sp.setInhibitionRadius(1);

    Real activeDutyArr[] = {0.9f, 0.3f, 0.5f, 0.7f, 0.1f, 0.01f, 0.08f, 0.12f};
    sp.setActiveDutyCycles(activeDutyArr);

    Real overlapDutyArr[] = {0.7f, 0.1f, 0.5f, 0.01f, 0.78f, 0.55f, 0.1f, 0.001f};
    sp.setOverlapDutyCycles(overlapDutyArr);

    sp.setMinPctOverlapDutyCycles(0.2f);

    sp.updateMinDutyCyclesLocal_();

    Real trueOverlapArr[] = {0.2f * 0.70f, 0.2f * 0.70f, 0.2f * 0.50f, 0.2f * 0.78f,
                             0.2f * 0.78f, 0.2f * 0.78f, 0.2f * 0.55f, 0.2f * 0.10f};
    Real resultMinOverlapArr[8];
    sp.getMinOverlapDutyCycles(resultMinOverlapArr);
    ASSERT_TRUE(
        check_vector_eq(resultMinOverlapArr, trueOverlapArr, numColumns));
  }

  // wrapAround=true
  {
    UInt numColumns = 8;
    SpatialPooler sp(
        /*inputDimensions*/ {5},
        /*columnDimensions*/ {numColumns},
        /*potentialRadius*/ 16,
        /*potentialPct*/ 0.5f,
        /*globalInhibition*/ false,
        /*localAreaDensity*/ -1.0f,
        /*numActiveColumnsPerInhArea*/ 3,
        /*stimulusThreshold*/ 1,
        /*synPermInactiveDec*/ 0.008f,
        /*synPermActiveInc*/ 0.05f,
        /*synPermConnected*/ 0.1f,
        /*minPctOverlapDutyCycles*/ 0.001f,
        /*dutyCyclePeriod*/ 1000,
        /*boostStrength*/ 10.0f,
        /*seed*/ 1,
        /*spVerbosity*/ 0,
        /*wrapAround*/ true);

    sp.setInhibitionRadius(1);

    Real activeDutyArr[] = {0.9f, 0.3f, 0.5f, 0.7f, 0.1f, 0.01f, 0.08f, 0.12f};
    sp.setActiveDutyCycles(activeDutyArr);

    Real overlapDutyArr[] = {0.7f, 0.1f, 0.5f, 0.01f, 0.78f, 0.55f, 0.1f, 0.001f};
    sp.setOverlapDutyCycles(overlapDutyArr);

    sp.setMinPctOverlapDutyCycles(0.2f);

    sp.updateMinDutyCyclesLocal_();

    Real trueOverlapArr[] = {0.2f * 0.70f, 0.2f * 0.70f, 0.2f * 0.50f, 0.2f * 0.78f,
                             0.2f * 0.78f, 0.2f * 0.78f, 0.2f * 0.55f, 0.2f * 0.70f};
    Real resultMinOverlapArr[8];
    sp.getMinOverlapDutyCycles(resultMinOverlapArr);
    ASSERT_TRUE(
        check_vector_eq(resultMinOverlapArr, trueOverlapArr, numColumns));
  }
}

TEST(SpatialPoolerTest, testUpdateDutyCycles) {
  SpatialPooler sp;
  UInt numInputs = 5;
  UInt numColumns = 5;
  setup(sp, numInputs, numColumns);
  vector<SynapseIdx> overlaps;
  SDR active({numColumns});

  Real initOverlapArr1[] = {1, 1, 1, 1, 1};
  sp.setOverlapDutyCycles(initOverlapArr1);
  UInt overlapNewVal1[] = {1, 5, 7, 0, 0};
  overlaps.assign(overlapNewVal1, overlapNewVal1 + numColumns);
  active.setDense(vector<Byte>({0, 0, 0, 0, 0}));

  sp.setIterationNum(2);
  sp.updateDutyCycles_(overlaps, active);

  Real resultOverlapArr1[5];
  sp.getOverlapDutyCycles(resultOverlapArr1);

  Real trueOverlapArr1[] = {1.0f, 1.0f, 1.0f, 0.5f, 0.5f};
  ASSERT_TRUE(check_vector_eq(resultOverlapArr1, trueOverlapArr1, numColumns));

  sp.setOverlapDutyCycles(initOverlapArr1);
  sp.setIterationNum(2000);
  sp.setUpdatePeriod(1000);
  sp.updateDutyCycles_(overlaps, active);

  Real resultOverlapArr2[5];
  sp.getOverlapDutyCycles(resultOverlapArr2);
  Real trueOverlapArr2[] = {1, 1, 1, 0.999f, 0.999f};

  ASSERT_TRUE(check_vector_eq(resultOverlapArr2, trueOverlapArr2, numColumns));
}

TEST(SpatialPoolerTest, testAvgColumnsPerInput) {
  SpatialPooler sp;
  vector<UInt> inputDim, colDim;
  inputDim.clear();
  colDim.clear();

  UInt colDim1[4] = {2, 2, 2, 2};
  UInt inputDim1[4] = {4, 4, 4, 4};
  Real trueAvgColumnPerInput1 = 0.5f;

  inputDim.assign(inputDim1, inputDim1 + 4);
  colDim.assign(colDim1, colDim1 + 4);
  sp.initialize(inputDim, colDim);
  Real result = sp.avgColumnsPerInput_();
  ASSERT_FLOAT_EQ(result, trueAvgColumnPerInput1);

  UInt colDim2[4] = {2, 2, 2, 2};
  UInt inputDim2[4] = {7, 5, 1, 3};
  Real trueAvgColumnPerInput2 = (2.0f / 7 + 2.0f / 5 + 2.0f / 1 + 2.0f / 3) / 4;

  inputDim.assign(inputDim2, inputDim2 + 4);
  colDim.assign(colDim2, colDim2 + 4);
  sp.initialize(inputDim, colDim);
  result = sp.avgColumnsPerInput_();
  ASSERT_FLOAT_EQ(result, trueAvgColumnPerInput2);

  UInt colDim3[2] = {3, 3};
  UInt inputDim3[2] = {3, 3};
  Real trueAvgColumnPerInput3 = 1;

  inputDim.assign(inputDim3, inputDim3 + 2);
  colDim.assign(colDim3, colDim3 + 2);
  sp.initialize(inputDim, colDim);
  result = sp.avgColumnsPerInput_();
  ASSERT_FLOAT_EQ(result, trueAvgColumnPerInput3);

  UInt colDim4[1] = {25};
  UInt inputDim4[1] = {5};
  Real trueAvgColumnPerInput4 = 5;

  inputDim.assign(inputDim4, inputDim4 + 1);
  colDim.assign(colDim4, colDim4 + 1);
  sp.initialize(inputDim, colDim);
  result = sp.avgColumnsPerInput_();
  ASSERT_FLOAT_EQ(result, trueAvgColumnPerInput4);

  UInt colDim5[7] = {3, 5, 6};
  UInt inputDim5[7] = {3, 5, 6};
  Real trueAvgColumnPerInput5 = 1;

  inputDim.assign(inputDim5, inputDim5 + 3);
  colDim.assign(colDim5, colDim5 + 3);
  sp.initialize(inputDim, colDim);
  result = sp.avgColumnsPerInput_();
  ASSERT_FLOAT_EQ(result, trueAvgColumnPerInput5);

  UInt colDim6[4] = {2, 4, 6, 8};
  UInt inputDim6[4] = {2, 2, 2, 2};
  //  1  2  3  4
  Real trueAvgColumnPerInput6 = 2.5;

  inputDim.assign(inputDim6, inputDim6 + 4);
  colDim.assign(colDim6, colDim6 + 4);
  sp.initialize(inputDim, colDim);
  result = sp.avgColumnsPerInput_();
  ASSERT_FLOAT_EQ(result, trueAvgColumnPerInput6);
}

TEST(SpatialPoolerTest, testAvgConnectedSpanForColumn1D) {

  SpatialPooler sp;
  UInt numColumns = 9;
  UInt numInputs = 8;
  setup(sp, numInputs, numColumns);

  vector<UInt> potential(numInputs, 1);
  Real permArr[9][8] = {{0, 1, 0, 1, 0, 1, 0, 1}, {0, 0, 0, 1, 0, 0, 0, 1},
                        {0, 0, 0, 0, 0, 0, 1, 0}, {0, 0, 1, 0, 0, 0, 1, 0},
                        {0, 0, 0, 0, 0, 0, 0, 0}, {0, 1, 1, 0, 0, 0, 0, 0},
                        {0, 0, 1, 1, 1, 0, 0, 0}, {0, 0, 1, 0, 1, 0, 0, 0},
                        {1, 1, 1, 1, 1, 1, 1, 1}};

  UInt trueAvgConnectedSpan[9] = {7, 5, 1, 5, 0, 2, 3, 3, 8};

  for (UInt i = 0; i < numColumns; i++) {
    sp.setPotential(i, potential.data());
    sp.setPermanence(i, permArr[i]);
    UInt result = (UInt)floor(sp.avgConnectedSpanForColumnND_(i));
    ASSERT_TRUE(result == trueAvgConnectedSpan[i]);
  }
}

TEST(SpatialPoolerTest, testAvgConnectedSpanForColumn2D) {
  SpatialPooler sp;

  UInt numColumns = 7;
  UInt numInputs = 20;

  vector<UInt> colDim, inputDim;
  vector<UInt> potential1(numInputs, 1);
  Real permArr1[7][20] = {
      {0, 1, 1, 1, 0, 1, 1, 1, 0, 1, 1, 1, 0, 0, 0, 0, 0, 0, 0, 0},
      // rowspan = 3, colspan = 3, avg = 3

      {1, 1, 1, 1, 0, 0, 1, 1, 0, 0, 0, 0, 0, 0, 0, 0, 0, 0, 0, 0},
      // rowspan = 2 colspan = 4, avg = 3

      {1, 0, 0, 0, 0, 0, 0, 0, 0, 0, 0, 0, 0, 0, 0, 0, 0, 0, 0, 1},
      // row span = 5, colspan = 4, avg = 4.5

      {0, 1, 0, 0, 0, 0, 0, 0, 0, 0, 0, 0, 0, 1, 0, 0, 0, 1, 0, 0},
      // rowspan = 5, colspan = 1, avg = 3

      {0, 0, 0, 0, 1, 0, 0, 1, 0, 0, 0, 0, 0, 0, 0, 0, 0, 0, 0, 0},
      // rowspan = 1, colspan = 4, avg = 2.5

      {0, 0, 0, 0, 0, 0, 0, 0, 0, 0, 0, 0, 0, 0, 1, 0, 0, 0, 0, 1},
      // rowspan = 2, colspan = 2, avg = 2

      {0, 0, 0, 0, 0, 0, 0, 0, 0, 0, 0, 0, 0, 0, 0, 0, 0, 0, 0, 0}
      // rowspan = 0, colspan = 0, avg = 0
  };
  inputDim.push_back(5);
  inputDim.push_back(4);
  colDim.push_back(10);
  colDim.push_back(1);
  sp.initialize(inputDim, colDim);

  UInt trueAvgConnectedSpan1[7] = {3, 3, 4, 3, 2, 2, 0};

  for (UInt i = 0; i < numColumns; i++) {
    sp.setPotential(i, potential1.data());
    sp.setPermanence(i, permArr1[i]);
    UInt result = (UInt)floor(sp.avgConnectedSpanForColumnND_(i));
    ASSERT_TRUE(result == (trueAvgConnectedSpan1[i]));
  }

  // 1D tests repeated
  numColumns = 9;
  numInputs = 8;

  colDim.clear();
  inputDim.clear();
  inputDim.push_back(numInputs);
  inputDim.push_back(1);
  colDim.push_back(numColumns);
  colDim.push_back(1);

  sp.initialize(inputDim, colDim);

  vector<UInt> potential2(numInputs, 1);
  Real permArr2[9][8] = {{0, 1, 0, 1, 0, 1, 0, 1}, {0, 0, 0, 1, 0, 0, 0, 1},
                         {0, 0, 0, 0, 0, 0, 1, 0}, {0, 0, 1, 0, 0, 0, 1, 0},
                         {0, 0, 0, 0, 0, 0, 0, 0}, {0, 1, 1, 0, 0, 0, 0, 0},
                         {0, 0, 1, 1, 1, 0, 0, 0}, {0, 0, 1, 0, 1, 0, 0, 0},
                         {1, 1, 1, 1, 1, 1, 1, 1}};

  UInt trueAvgConnectedSpan2[9] = {8, 5, 1, 5, 0, 2, 3, 3, 8};

  for (UInt i = 0; i < numColumns; i++) {
    sp.setPotential(i, potential2.data());
    sp.setPermanence(i, permArr2[i]);
    UInt result = (UInt)floor(sp.avgConnectedSpanForColumnND_(i));
    ASSERT_TRUE(result == (trueAvgConnectedSpan2[i] + 1) / 2);
  }
}

TEST(SpatialPoolerTest, testAvgConnectedSpanForColumnND) {
  SpatialPooler sp;
  vector<UInt> inputDim, colDim;
  inputDim.push_back(4);
  inputDim.push_back(4);
  inputDim.push_back(2);
  inputDim.push_back(5);
  colDim.push_back(5);
  colDim.push_back(1);
  colDim.push_back(1);
  colDim.push_back(1);

  sp.initialize(inputDim, colDim);

  UInt numInputs = 160;
  UInt numColumns = 5;

  // All potential synapses exist.
  vector<UInt> ones(numInputs, 1);
  sp.setPotential(0, (UInt *)ones.data());
  sp.setPotential(1, (UInt *)ones.data());
  sp.setPotential(2, (UInt *)ones.data());
  sp.setPotential(3, (UInt *)ones.data());
  sp.setPotential(4, (UInt *)ones.data());

  Real permArr0[4][4][2][5];
  Real permArr1[4][4][2][5];
  Real permArr2[4][4][2][5];
  Real permArr3[4][4][2][5];
  Real permArr4[4][4][2][5];

  for (UInt i = 0; i < numInputs; i++) {
    ((Real *)permArr0)[i] = 0;
    ((Real *)permArr1)[i] = 0;
    ((Real *)permArr2)[i] = 0;
    ((Real *)permArr3)[i] = 0;
    ((Real *)permArr4)[i] = 0;
  }

  permArr0[1][0][1][0] = 1;
  permArr0[1][0][1][1] = 1;
  permArr0[3][2][1][0] = 1;
  permArr0[3][0][1][0] = 1;
  permArr0[1][0][1][3] = 1;
  permArr0[2][2][1][0] = 1;

  permArr1[2][0][1][0] = 1;
  permArr1[2][0][0][0] = 1;
  permArr1[3][0][0][0] = 1;
  permArr1[3][0][1][0] = 1;

  permArr2[0][0][1][4] = 1;
  permArr2[0][0][0][3] = 1;
  permArr2[0][0][0][1] = 1;
  permArr2[1][0][0][2] = 1;
  permArr2[0][0][1][1] = 1;
  permArr2[3][3][1][1] = 1;

  permArr3[3][3][1][4] = 1;
  permArr3[0][0][0][0] = 1;

  sp.setPermanence(0, (Real *)permArr0);
  sp.setPermanence(1, (Real *)permArr1);
  sp.setPermanence(2, (Real *)permArr2);
  sp.setPermanence(3, (Real *)permArr3);
  sp.setPermanence(4, (Real *)permArr4);

  Real trueAvgConnectedSpan[5] = {11.0f / 4, 6.0f / 4, 14.0f / 4, 15.0f / 4, 0};

  for (UInt i = 0; i < numColumns; i++) {
    Real result = sp.avgConnectedSpanForColumnND_(i);
    ASSERT_EQ(result, trueAvgConnectedSpan[i]);
  }
}

TEST(SpatialPoolerTest, testAdaptSynapses) {
  SpatialPooler sp;
  UInt numColumns = 4;
  UInt numInputs = 8;
  setup(sp, numInputs, numColumns);

  SDR activeColumns({numColumns});
  vector<UInt> inputVector;

  UInt potentialArr1[4][8] = {{1, 1, 1, 1, 0, 0, 0, 0},
                              {1, 0, 0, 0, 1, 1, 0, 1},
                              {0, 0, 1, 0, 0, 0, 1, 0},
                              {1, 0, 0, 0, 0, 0, 1, 0}};

  Real permanencesArr1[4][8] = {
      {0.200f, 0.120f, 0.090f, 0.060f, 0.000f, 0.000f, 0.000f, 0.000f},
      {0.150f, 0.000f, 0.000f, 0.000f, 0.180f, 0.120f, 0.000f, 0.450f},
      {0.000f, 0.000f, 0.014f, 0.000f, 0.000f, 0.000f, 0.110f, 0.000f},
      {0.070f, 0.000f, 0.000f, 0.000f, 0.000f, 0.000f, 0.178f, 0.000f}};

  Real truePermanences1[4][8] = {
      {0.300f, 0.110f, 0.080f, 0.160f, 0.000f, 0.000f, 0.000f, 0.000f},
      // Inc     Dec    Dec     Inc      -       -       -       -
      {0.250f, 0.000f, 0.000f, 0.000f, 0.280f, 0.110f, 0.000f, 0.440f},
      // Inc      -      -       -       Inc     Dec     -       Dec
      {0.000f, 0.000f, 0.004f, 0.000f, 0.000f, 0.000f, 0.210f, 0.000f},
      //  -       -      -       -       -       -       Inc     -
      {0.070f, 0.000f, 0.000f, 0.000f, 0.000f, 0.000f, 0.178f, 0.000f}};
      //  -       -      -       -       -       -        -      -

  SDR input1({8});
  input1.setDense(SDR_dense_t{1, 0, 0, 1, 1, 0, 1, 0});
  activeColumns.setSparse(SDR_sparse_t({ 0, 1, 2 }));

  for (UInt column = 0; column < numColumns; column++) {
    sp.setPotential(column, potentialArr1[column]);
    sp.setPermanence(column, permanencesArr1[column]);
  }

  sp.adaptSynapses_(input1, activeColumns);
  for (UInt column = 0; column < numColumns; column++) {
    auto permArr = new Real[numInputs];
    sp.getPermanence(column, permArr);
    ASSERT_TRUE(check_vector_eq(truePermanences1[column], permArr, numInputs));
    delete[] permArr;
  }

  UInt potentialArr2[4][8] = {{1, 1, 1, 0, 0, 0, 0, 0},
                              {0, 1, 1, 1, 0, 0, 0, 0},
                              {0, 0, 1, 1, 1, 0, 0, 0},
                              {1, 0, 0, 0, 0, 0, 1, 0}};

  Real permanencesArr2[4][8] = {
      {0.200f, 0.120f, 0.090f, 0.000f, 0.000f, 0.000f, 0.000f, 0.000f},
      {0.000f, 0.017f, 0.232f, 0.400f, 0.000f, 0.000f, 0.000f, 0.000f},
      {0.000f, 0.000f, 0.014f, 0.051f, 0.730f, 0.000f, 0.000f, 0.000f},
      {0.170f, 0.000f, 0.000f, 0.000f, 0.000f, 0.000f, 0.380f, 0.000f}};

  Real truePermanences2[4][8] = {
      {0.300f, 0.110f, 0.080f, 0.000f, 0.000f, 0.000f, 0.000f, 0.000f},
      // Inc     Dec     Dec      -       -       -       -       -
      {0.000f, 0.007f, 0.222f, 0.500f, 0.000f, 0.000f, 0.000f, 0.000f},
      //  -     -        Dec     Inc      -       -       -       -
      {0.000f, 0.000f, 0.004f, 0.151f, 0.830f, 0.000f, 0.000f, 0.000f},
      //  -       -       -      Inc     Inc      -       -       -
      {0.170f, 0.000f, 0.000f, 0.000f, 0.000f, 0.000f, 0.380f, 0.000f}};
      //  -       -       -       -       -       -       -       -

  SDR input2({8});
  input2.setDense(SDR_dense_t{1, 0, 0, 1, 1, 0, 1, 0});
  UInt activeColumnsArr2[3] = {0, 1, 2};

  for (UInt column = 0; column < numColumns; column++) {
    sp.setPotential(column, potentialArr2[column]);
    sp.setPermanence(column, permanencesArr2[column]);
  }

  activeColumns.setSparse(activeColumnsArr2, 3);

  sp.adaptSynapses_(input2, activeColumns);
  for (UInt column = 0; column < numColumns; column++) {
    auto permArr = new Real[numInputs];
    sp.getPermanence(column, permArr);
    ASSERT_TRUE(check_vector_eq(truePermanences2[column], permArr, numInputs));
    delete[] permArr;
  }
}

TEST(SpatialPoolerTest, testBumpUpWeakColumns) {
  SpatialPooler sp;
  UInt numInputs = 8;
  UInt numColumns = 5;
  setup(sp, numInputs, numColumns);
  sp.setSynPermBelowStimulusInc(0.01f);
  Real overlapDutyCyclesArr[] = {0.000f, 0.009f, 0.100f, 0.001f, 0.002f};
  sp.setOverlapDutyCycles(overlapDutyCyclesArr);
  Real minOverlapDutyCyclesArr[] = {0.01f, 0.01f, 0.01f, 0.01f, 0.01f};
  sp.setMinOverlapDutyCycles(minOverlapDutyCyclesArr);

  UInt potentialArr[5][8] = {{1, 1, 1, 1, 0, 0, 0, 0},
                             {1, 0, 0, 0, 1, 1, 0, 1},
                             {0, 0, 1, 0, 1, 1, 1, 0},
                             {1, 1, 1, 0, 0, 0, 1, 0},
                             {1, 1, 1, 1, 1, 1, 1, 1}};

  Real permArr[5][8] = {
      {0.200f, 0.120f, 0.090f, 0.040f, 0.000f, 0.000f, 0.000f, 0.000f},
      {0.150f, 0.000f, 0.000f, 0.000f, 0.180f, 0.120f, 0.000f, 0.450f},
      {0.000f, 0.000f, 0.074f, 0.000f, 0.062f, 0.054f, 0.110f, 0.000f},
      {0.051f, 0.000f, 0.000f, 0.000f, 0.000f, 0.000f, 0.178f, 0.000f},
      {0.100f, 0.738f, 0.085f, 0.002f, 0.052f, 0.008f, 0.208f, 0.034f}};

  Real truePermArr[5][8] = {
      {0.210f, 0.130f, 0.100f, 0.050f, 0.000f, 0.000f, 0.000f, 0.000f},
      // Inc     Inc     Inc     Inc      -       -       -       -
      {0.160f, 0.000f, 0.000f, 0.000f, 0.190f, 0.130f, 0.000f, 0.460f},
      // Inc      -       -       -      Inc     Inc      -      Inc
      {0.000f, 0.000f, 0.074f, 0.000f, 0.062f, 0.054f, 0.110f, 0.000f}, // unchanged
      //  -       -       -       -       -       -       -       -
      {0.061f, 0.010f, 0.010f, 0.000f, 0.000f, 0.000f, 0.188f, 0.000f},
      // Inc     Inc     Inc      -       -       -      Inc      -
      {0.110f, 0.748f, 0.095f, 0.012f, 0.062f, 0.018f, 0.218f, 0.044f}};
      //  -       -       -       -       -       -       -       -

  for (UInt i = 0; i < numColumns; i++) {
    sp.setPotential(i, potentialArr[i]);
    sp.setPermanence(i, permArr[i]);
  }

  sp.bumpUpWeakColumns_();

  for (UInt i = 0; i < numColumns; i++) {
    Real perm[8];
    sp.getPermanence(i, perm);
    for(UInt z = 0; z < numInputs; z++)
      ASSERT_FLOAT_EQ( truePermArr[i][z], perm[z] );
  }
}

TEST(SpatialPoolerTest, testUpdateDutyCyclesHelper) {
  SpatialPooler sp;
  vector<Real> dutyCycles;
  SDR newValues({5});
  UInt period;

  Real dutyCyclesArr1[] = {1.0f, 1.0f, 1.0f, 1.0f, 1.0f};
  Real newValues1[] = {0, 0, 0, 0, 0};
  period = 1000;
  Real trueDutyCycles1[] = {0.999f, 0.999f, 0.999f, 0.999f, 0.999f};
  dutyCycles.assign(dutyCyclesArr1, dutyCyclesArr1 + 5);
  newValues.setDense(newValues1);
  sp.updateDutyCyclesHelper_(dutyCycles, newValues, period);
  ASSERT_TRUE(check_vector_eq(trueDutyCycles1, dutyCycles));

  Real dutyCyclesArr2[] = {1.0f, 1.0f, 1.0f, 1.0f, 1.0f};
  Real newValues2[] = {1, 1, 1, 1, 1};
  period = 1000;
  Real trueDutyCycles2[] = {1.0f, 1.0f, 1.0f, 1.0f, 1.0f};
  dutyCycles.assign(dutyCyclesArr2, dutyCyclesArr2 + 5);
  newValues.setDense(newValues2);
  sp.updateDutyCyclesHelper_(dutyCycles, newValues, period);
  ASSERT_TRUE(check_vector_eq(trueDutyCycles2, dutyCycles));

  Real dutyCyclesArr4[] = {1.0f, 0.8f, 0.6f, 0.4f, 0.2f};
  Real newValues4[] = {0, 0, 0, 0, 0};
  period = 2;
  Real trueDutyCycles4[] = {0.5f, 0.4f, 0.3f, 0.2f, 0.1f};
  dutyCycles.assign(dutyCyclesArr4, dutyCyclesArr4 + 5);
  newValues.setDense(newValues4);
  sp.updateDutyCyclesHelper_(dutyCycles, newValues, period);
  ASSERT_TRUE(check_vector_eq(trueDutyCycles4, dutyCycles));
}

TEST(SpatialPoolerTest, testUpdateBoostFactors) {
  SpatialPooler sp;
  setup(sp, 5, 6);

  Real32 initActiveDutyCycles1[] = {0.1f, 0.1f, 0.1f, 0.1f, 0.1f, 0.1f};
  Real32 initBoostFactors1[] = {0, 0, 0, 0, 0, 0};
  vector<Real32> trueBoostFactors1 = {1.0f, 1.0f, 1.0f, 1.0f, 1.0f, 1.0f};
  vector<Real32> resultBoostFactors1(6, 0);
  sp.setGlobalInhibition(false);
  sp.setBoostStrength(10);
  sp.setBoostFactors(initBoostFactors1);
  sp.setActiveDutyCycles(initActiveDutyCycles1);
  sp.updateBoostFactors_();
  sp.getBoostFactors(resultBoostFactors1.data());
  ASSERT_TRUE(check_vector_eq(trueBoostFactors1, resultBoostFactors1));

  Real32 initActiveDutyCycles2[] = {0.1f, 0.3f, 0.02f, 0.04f, 0.7f, 0.12f};
  Real32 initBoostFactors2[] = {0, 0, 0, 0, 0, 0};
  vector<Real32> trueBoostFactors2 = {3.10599f, 0.42035f,    6.91251f,
                                      5.65949f, 0.00769898f, 2.54297f};
  vector<Real32> resultBoostFactors2(6, 0);
  sp.setGlobalInhibition(false);
  sp.setBoostStrength(10);
  sp.setBoostFactors(initBoostFactors2);
  sp.setActiveDutyCycles(initActiveDutyCycles2);
  sp.updateBoostFactors_();
  sp.getBoostFactors(resultBoostFactors2.data());

  ASSERT_TRUE(check_vector_eq(trueBoostFactors2, resultBoostFactors2));

  Real32 initActiveDutyCycles3[] = {0.1f, 0.3f, 0.02f, 0.04f, 0.7f, 0.12f};
  Real initBoostFactors3[] = {0, 0, 0, 0, 0, 0};
  vector<Real32> trueBoostFactors3 = {1.25441f, 0.840857f, 1.47207f,
                                      1.41435f, 0.377822f, 1.20523f};
  vector<Real32> resultBoostFactors3(6, 0);
  sp.setWrapAround(true);
  sp.setGlobalInhibition(false);
  sp.setBoostStrength(2.0);
  sp.setInhibitionRadius(5);
  sp.setNumActiveColumnsPerInhArea(1);
  sp.setBoostFactors(initBoostFactors3);
  sp.setActiveDutyCycles(initActiveDutyCycles3);
  sp.updateBoostFactors_();
  sp.getBoostFactors(resultBoostFactors3.data());

  ASSERT_TRUE(check_vector_eq(trueBoostFactors3, resultBoostFactors3));

  Real32 initActiveDutyCycles4[] = {0.1f, 0.3f, 0.02f, 0.04f, 0.7f, 0.12f};
  Real32 initBoostFactors4[] = {0, 0, 0, 0, 0, 0};
  vector<Real32> trueBoostFactors4 = {1.94773f, 0.263597f,   4.33476f,
                                      3.549f,   0.00482795f, 1.59467f};
  vector<Real32> resultBoostFactors4(6, 0);
  sp.setGlobalInhibition(true);
  sp.setBoostStrength(10);
  sp.setNumActiveColumnsPerInhArea(1);
  sp.setInhibitionRadius(3);
  sp.setBoostFactors(initBoostFactors4);
  sp.setActiveDutyCycles(initActiveDutyCycles4);
  sp.updateBoostFactors_();
  sp.getBoostFactors(resultBoostFactors4.data());

  ASSERT_TRUE(check_vector_eq(trueBoostFactors3, resultBoostFactors3));
}

TEST(SpatialPoolerTest, testUpdateBookeepingVars) {
  SpatialPooler sp;
  sp.setIterationNum(5);
  sp.setIterationLearnNum(3);
  sp.updateBookeepingVars_(true);
  ASSERT_TRUE(6 == sp.getIterationNum());
  ASSERT_TRUE(4 == sp.getIterationLearnNum());

  sp.updateBookeepingVars_(false);
  ASSERT_TRUE(7 == sp.getIterationNum());
  ASSERT_TRUE(4 == sp.getIterationLearnNum());
}

TEST(SpatialPoolerTest, testCalculateOverlap) {
  SpatialPooler sp;
  UInt numInputs = 10;
  UInt numColumns = 5;
  UInt numTrials = 5;
  setup(sp, numInputs, numColumns);
  sp.setStimulusThreshold(0);

  Real permArr[5][10] = {{1, 1, 1, 1, 1, 1, 1, 1, 1, 1},
                         {0, 0, 1, 1, 1, 1, 1, 1, 1, 1},
                         {0, 0, 0, 0, 1, 1, 1, 1, 1, 1},
                         {0, 0, 0, 0, 0, 0, 1, 1, 1, 1},
                         {0, 0, 0, 0, 0, 0, 0, 0, 1, 1}};

  UInt inputs[5][10] = {{0, 0, 0, 0, 0, 0, 0, 0, 0, 0},
                        {1, 1, 1, 1, 1, 1, 1, 1, 1, 1},
                        {0, 1, 0, 1, 0, 1, 0, 1, 0, 1},
                        {1, 1, 1, 1, 1, 0, 0, 0, 0, 0},
                        {0, 0, 0, 0, 0, 0, 0, 0, 0, 1}};

  UInt trueOverlaps[5][5] = {{0, 0, 0, 0, 0},
                             {10, 8, 6, 4, 2},
                             {5, 4, 3, 2, 1},
                             {5, 3, 1, 0, 0},
                             {1, 1, 1, 1, 1}};

  for (UInt i = 0; i < numColumns; i++) {
    vector<UInt> potential;
    for(Size j=0; j < numInputs; j++)
      potential.push_back((UInt)permArr[i][j]);
    sp.setPotential(i, potential.data());
    sp.setPermanence(i, permArr[i]);
  }

  for (UInt i = 0; i < numTrials; i++) {
    vector<SynapseIdx> overlaps;
    SDR input({numInputs});
    input.setDense(SDR_dense_t(inputs[i], inputs[i] + numInputs));
    sp.calculateOverlap_(input, overlaps);
    ASSERT_TRUE(check_vector_eq(trueOverlaps[i], overlaps));
  }
}

TEST(SpatialPoolerTest, testCalculateOverlapPct) {
  SpatialPooler sp;
  UInt numInputs = 10;
  UInt numColumns = 5;
  UInt numTrials = 5;
  setup(sp, numInputs, numColumns);
  sp.setStimulusThreshold(0);

  Real permArr[5][10] = {{1, 1, 1, 1, 1, 1, 1, 1, 1, 1},
                         {0, 0, 1, 1, 1, 1, 1, 1, 1, 1},
                         {0, 0, 0, 0, 1, 1, 1, 1, 1, 1},
                         {0, 0, 0, 0, 0, 0, 1, 1, 1, 1},
                         {0, 0, 0, 0, 0, 0, 0, 0, 1, 1}};

  UInt overlapsArr[5][10] = {{0, 0, 0, 0, 0},
                             {10, 8, 6, 4, 2},
                             {5, 4, 3, 2, 1},
                             {5, 3, 1, 0, 0},
                             {1, 1, 1, 1, 1}};

  Real32 trueOverlapsPct[5][5] = {{0.0f, 0.0f, 0.0f, 0.0f, 0.0f},
                                  {1.0f, 1.0f, 1.0f, 1.0f, 1.0f},
                                  {0.5f, 0.5f, 0.5f, 0.5f, 0.5f},
                                  {0.5f, 3.0f / 8, 1.0f / 6, 0, 0},
                                  {1.0f / 10, 1.0f / 8.0f, 1.0f / 6, 1.0f / 4, 1.0f / 2}};

  for (UInt i = 0; i < numColumns; i++) {
    vector<UInt> potential;
    for(Size j=0; j < numInputs; j++)
      potential.push_back((UInt)permArr[i][j]);
    sp.setPotential(i, potential.data());
    sp.setPermanence(i, permArr[i]);
  }

  for (UInt i = 0; i < numTrials; i++) {
    vector<Real> overlapsPct;
    vector<SynapseIdx> overlaps;
    overlaps.assign(&overlapsArr[i][0], &overlapsArr[i][numColumns]);
    sp.calculateOverlapPct_(overlaps, overlapsPct);
    ASSERT_TRUE(check_vector_eq(trueOverlapsPct[i], overlapsPct));
  }
}

TEST(SpatialPoolerTest, testInhibitColumns) {
  SpatialPooler sp;
  setup(sp, 10, 10);

  vector<Real> overlapsReal;
  vector<Real> overlaps;
  vector<UInt> activeColumns;
  vector<UInt> activeColumnsGlobal;
  vector<UInt> activeColumnsLocal;
  Real density;
  UInt inhibitionRadius;
  UInt numColumns;

  density = 0.3f;
  numColumns = 10;
  Real overlapsArray[10] = {10, 21, 34, 4, 18, 3, 12, 5, 7, 1};

  overlapsReal.assign(&overlapsArray[0], &overlapsArray[numColumns]);
  sp.inhibitColumnsGlobal_(overlapsReal, density, activeColumnsGlobal);
  overlapsReal.assign(&overlapsArray[0], &overlapsArray[numColumns]);
  sp.inhibitColumnsLocal_(overlapsReal, density, activeColumnsLocal);

  sp.setInhibitionRadius(5);
  sp.setGlobalInhibition(true);
  sp.setLocalAreaDensity(density);

  overlaps.assign(&overlapsArray[0], &overlapsArray[numColumns]);
  sp.inhibitColumns_(overlaps, activeColumns);

  ASSERT_TRUE(check_vector_eq(activeColumns, activeColumnsGlobal));
  ASSERT_TRUE(!check_vector_eq(activeColumns, activeColumnsLocal));

  sp.setGlobalInhibition(false);
  sp.setInhibitionRadius(numColumns + 1);

  overlaps.assign(&overlapsArray[0], &overlapsArray[numColumns]);
  sp.inhibitColumns_(overlaps, activeColumns);

  ASSERT_TRUE(check_vector_eq(activeColumns, activeColumnsGlobal));
  ASSERT_TRUE(!check_vector_eq(activeColumns, activeColumnsLocal));

  inhibitionRadius = 2;
  density = 2.0f / 5;

  sp.setInhibitionRadius(inhibitionRadius);
  sp.setNumActiveColumnsPerInhArea(2);

  overlapsReal.assign(&overlapsArray[0], &overlapsArray[numColumns]);
  sp.inhibitColumnsGlobal_(overlapsReal, density, activeColumnsGlobal);
  overlapsReal.assign(&overlapsArray[0], &overlapsArray[numColumns]);
  sp.inhibitColumnsLocal_(overlapsReal, density, activeColumnsLocal);

  overlaps.assign(&overlapsArray[0], &overlapsArray[numColumns]);
  sp.inhibitColumns_(overlaps, activeColumns);

  ASSERT_TRUE(!check_vector_eq(activeColumns, activeColumnsGlobal));
  ASSERT_TRUE(check_vector_eq(activeColumns, activeColumnsLocal));
}

TEST(SpatialPoolerTest, testInhibitColumnsGlobal) {
  SpatialPooler sp;
  UInt numInputs = 10;
  UInt numColumns = 10;
  setup(sp, numInputs, numColumns);
  vector<Real> overlaps;
  vector<UInt> activeColumns;
  vector<UInt> trueActive;
  vector<UInt> active;
  Real density;

  density = 0.3f;
  Real overlapsArray[10] = {1, 2, 1, 4, 8, 3, 12, 5, 4, 1};
  overlaps.assign(&overlapsArray[0], &overlapsArray[numColumns]);
  sp.inhibitColumnsGlobal_(overlaps, density, activeColumns);
  UInt trueActiveArray1[3] = {4, 6, 7};

  trueActive.assign(numColumns, 0);
  active.assign(numColumns, 0);

  for (auto &elem : trueActiveArray1) {
    trueActive[elem] = 1;
  }

  for (auto &activeColumn : activeColumns) {
    active[activeColumn] = 1;
  }

  ASSERT_TRUE(check_vector_eq(trueActive, active));

  density = 0.5f;
  Real overlapsArray2[10] = {1, 2, 3, 4, 5, 6, 7, 8, 9, 10};
  overlaps.assign(&overlapsArray2[0], &overlapsArray2[numColumns]);
  sp.inhibitColumnsGlobal_(overlaps, density, activeColumns);
  UInt trueActiveArray2[5] = {5, 6, 7, 8, 9};

  for (auto &elem : trueActiveArray2) {
    trueActive[elem] = 1;
  }

  for (auto &activeColumn : activeColumns) {
    active[activeColumn] = 1;
  }

  ASSERT_TRUE(check_vector_eq(trueActive, active));
}

TEST(SpatialPoolerTest, testValidateGlobalInhibitionParameters) {
  // With 10 columns the minimum sparsity for global inhibition is 10%
  // Setting sparsity to 2% should throw an exception
  SpatialPooler sp;
  setup(sp, 10, 10);
  sp.setGlobalInhibition(true);
  SDR input( {sp.getNumInputs()} );
  SDR out1( {sp.getNumColumns()} );
  //throws
  sp.setLocalAreaDensity(0.02f);
  EXPECT_THROW(sp.compute(input, false, out1), nupic::LoggingException);
  //good parameter
  sp.setLocalAreaDensity(0.1f);
  EXPECT_NO_THROW(sp.compute(input, false, out1));
}


TEST(SpatialPoolerTest, testFewColumnsGlobalInhibitionCrash) {
  /** this test exposes bug where too small (few columns) SP crashes with global inhibition  */
  SpatialPooler sp{std::vector<UInt>{1000} /* input*/, std::vector<UInt>{200}/* SP output cols XXX sensitive*/ };
  sp.setBoostStrength(0.0);
  sp.setPotentialRadius(20);
  sp.setPotentialPct(0.5);
  sp.setGlobalInhibition(true);
  sp.setLocalAreaDensity(0.02f);

  SDR input( {sp.getNumInputs()} );
  SDR out1(  {sp.getNumColumns()} );

  EXPECT_NO_THROW(sp.compute(input, false, out1));
}


TEST(SpatialPoolerTest, testInhibitColumnsLocal) {
  // wrapAround = false
  {
    SpatialPooler sp(
        /*inputDimensions*/ {10},
        /*columnDimensions*/ {10},
        /*potentialRadius*/ 16,
        /*potentialPct*/ 0.5f,
        /*globalInhibition*/ false,
        /*localAreaDensity*/ -1.0f,
        /*numActiveColumnsPerInhArea*/ 3,
        /*stimulusThreshold*/ 1,
        /*synPermInactiveDec*/ 0.008f,
        /*synPermActiveInc*/ 0.05f,
        /*synPermConnected*/ 0.1f,
        /*minPctOverlapDutyCycles*/ 0.001f,
        /*dutyCyclePeriod*/ 1000,
        /*boostStrength*/ 10.0f,
        /*seed*/ 1,
        /*spVerbosity*/ 0,
        /*wrapAround*/ false);

    Real density;
    UInt inhibitionRadius;

    vector<Real> overlaps;
    vector<UInt> active;

    Real overlapsArray1[10] = {1, 2, 7, 0, 3, 4, 16, 1, 1.5f, 1.7f};
    //                         L  W  W  L  L  W  W   L   L     W

    inhibitionRadius = 2;
    density = 0.5;
    overlaps.assign(&overlapsArray1[0], &overlapsArray1[10]);
    UInt trueActive[5] = {1, 2, 5, 6, 9};
    sp.setInhibitionRadius(inhibitionRadius);
    sp.inhibitColumnsLocal_(overlaps, density, active);
    ASSERT_EQ(5ul, active.size());
    ASSERT_TRUE(check_vector_eq(trueActive, active));

    Real overlapsArray2[10] = {1, 2, 7, 0, 3, 4, 16, 1, 1.5f, 1.7f};
    //                         L  W  W  L  L  W   W  L   L     W
    overlaps.assign(&overlapsArray2[0], &overlapsArray2[10]);
    UInt trueActive2[6] = {1, 2, 4, 5, 6, 9};
    inhibitionRadius = 3;
    density = 0.5;
    sp.setInhibitionRadius(inhibitionRadius);
    sp.inhibitColumnsLocal_(overlaps, density, active);
    ASSERT_TRUE(active.size() == 6);
    ASSERT_TRUE(check_vector_eq(trueActive2, active));

    // Test arbitration

    Real overlapsArray3[10] = {1, 1, 1, 1, 1, 1, 1, 1, 1, 1};
    //                         W  L  W  L  W  L  W  L  L  L
    overlaps.assign(&overlapsArray3[0], &overlapsArray3[10]);
    UInt trueActive3[4] = {0, 2, 4, 6};
    inhibitionRadius = 3;
    density = 0.25;
    sp.setInhibitionRadius(inhibitionRadius);
    sp.inhibitColumnsLocal_(overlaps, density, active);

    ASSERT_TRUE(active.size() == 4);
    ASSERT_TRUE(check_vector_eq(trueActive3, active));
  }

  // wrapAround = true
  {
    SpatialPooler sp(
        /*inputDimensions*/ {10},
        /*columnDimensions*/ {10},
        /*potentialRadius*/ 16,
        /*potentialPct*/ 0.5f,
        /*globalInhibition*/ false,
        /*localAreaDensity*/ -1.0f,
        /*numActiveColumnsPerInhArea*/ 3,
        /*stimulusThreshold*/ 1,
        /*synPermInactiveDec*/ 0.008f,
        /*synPermActiveInc*/ 0.05f,
        /*synPermConnected*/ 0.1f,
        /*minPctOverlapDutyCycles*/ 0.001f,
        /*dutyCyclePeriod*/ 1000,
        /*boostStrength*/ 10.0f,
        /*seed*/ 1,
        /*spVerbosity*/ 0,
        /*wrapAround*/ true);

    Real density;
    UInt inhibitionRadius;

    vector<Real> overlaps;
    vector<UInt> active;

    Real overlapsArray1[10] = {1, 2, 7, 0, 3, 4, 16, 1, 1.5f, 1.7f};
    //                         L  W  W  L  L  W  W   L   W     W

    inhibitionRadius = 2;
    density = 0.5f;
    overlaps.assign(&overlapsArray1[0], &overlapsArray1[10]);
    UInt trueActive[6] = {1, 2, 5, 6, 8, 9};
    sp.setInhibitionRadius(inhibitionRadius);
    sp.inhibitColumnsLocal_(overlaps, density, active);
    ASSERT_EQ(6ul, active.size());
    ASSERT_TRUE(check_vector_eq(trueActive, active));

    Real overlapsArray2[10] = {1, 2, 7, 0, 3, 4, 16, 1, 1.5f, 1.7f};
    //                         L  W  W  L  W  W   W  L   L     W
    overlaps.assign(&overlapsArray2[0], &overlapsArray2[10]);
    UInt trueActive2[6] = {1, 2, 4, 5, 6, 9};
    inhibitionRadius = 3;
    density = 0.5;
    sp.setInhibitionRadius(inhibitionRadius);
    sp.inhibitColumnsLocal_(overlaps, density, active);
    ASSERT_TRUE(active.size() == 6);
    ASSERT_TRUE(check_vector_eq(trueActive2, active));

    // Test arbitration

    Real overlapsArray3[10] = {1, 1, 1, 1, 1, 1, 1, 1, 1, 1};
    //                         W  W  L  L  W  W  L  L  L  W
    overlaps.assign(&overlapsArray3[0], &overlapsArray3[10]);
    UInt trueActive3[4] = {0, 1, 4, 5};
    inhibitionRadius = 3;
    density = 0.25;
    sp.setInhibitionRadius(inhibitionRadius);
    sp.inhibitColumnsLocal_(overlaps, density, active);

    ASSERT_TRUE(active.size() == 4ul);
    ASSERT_TRUE(check_vector_eq(trueActive3, active));
  }
}

TEST(SpatialPoolerTest, testIsUpdateRound) {
  SpatialPooler sp;
  sp.setUpdatePeriod(50);
  sp.setIterationNum(1);
  ASSERT_TRUE(!sp.isUpdateRound_());
  sp.setIterationNum(39);
  ASSERT_TRUE(!sp.isUpdateRound_());
  sp.setIterationNum(50);
  ASSERT_TRUE(sp.isUpdateRound_());
  sp.setIterationNum(1009);
  ASSERT_TRUE(!sp.isUpdateRound_());
  sp.setIterationNum(1250);
  ASSERT_TRUE(sp.isUpdateRound_());

  sp.setUpdatePeriod(125);
  sp.setIterationNum(0);
  ASSERT_TRUE(sp.isUpdateRound_());
  sp.setIterationNum(200);
  ASSERT_TRUE(!sp.isUpdateRound_());
  sp.setIterationNum(249);
  ASSERT_TRUE(!sp.isUpdateRound_());
  sp.setIterationNum(1330);
  ASSERT_TRUE(!sp.isUpdateRound_());
  sp.setIterationNum(1249);
  ASSERT_TRUE(!sp.isUpdateRound_());
  sp.setIterationNum(1375);
  ASSERT_TRUE(sp.isUpdateRound_());
}


TEST(SpatialPoolerTest, testSetPermanence) {
  vector<UInt> inputDim;
  vector<UInt> columnDim;
  UInt numInputs = 5;
  UInt numColumns = 5;
  SpatialPooler sp;
  setup(sp, numInputs, numColumns);
  UInt potential[5] = {1, 1, 1, 1, 1}; // Fully connected, all possible synapses are potential synapses.
  Real permArr[5][5] = {{-0.10f, 0.500f, 0.400f, 0.010f, 0.020f},
                        {0.300f, 0.010f, 0.020f, 0.120f, 0.090f},
                        {0.070f, 0.050f, 1.030f, 0.190f, 0.060f},
                        {0.180f, 0.090f, 0.110f, 0.010f, 0.030f},
                        {0.200f, 0.101f, 0.050f, -0.09f, 1.100f}};

  Real truePerm[5][5] = {{0.000f, 0.500f, 0.400f, 0.010f, 0.020f},
                         // Clip     -       -       -       -
                         {0.300f, 0.010f, 0.020f, 0.120f, 0.090f},
                         //  -       -       -       -       -
                         {0.070f, 0.050f, 1.000f, 0.190f, 0.060f},
                         //  -       -      Clip     -       -
                         {0.180f, 0.090f, 0.110f, 0.010f, 0.030f},
                         //  -       -       -       -       -
                         {0.200f, 0.101f, 0.050f, 0.000f, 1.000f}};
                         //  -       -       -      Clip    Clip
  UInt trueConnectedSynapses[5][5] = {{0, 1, 1, 0, 0},
                                      {1, 0, 0, 1, 0},
                                      {0, 0, 1, 1, 0},
                                      {1, 0, 1, 0, 0},
                                      {1, 1, 0, 0, 1}};
  UInt trueConnectedCount[5] = {2, 2, 2, 2, 3};
  for (UInt i = 0; i < 5; i++) {
    sp.setPotential(i, potential);
    sp.setPermanence(i, permArr[i]);
    auto permArr = new Real[numInputs];
    auto connectedArr = new UInt[numInputs];
    auto connectedCountsArr = new UInt[numColumns];
    sp.getPermanence(i, permArr);
    sp.getConnectedSynapses(i, connectedArr);
    sp.getConnectedCounts(connectedCountsArr);
    ASSERT_TRUE(check_vector_eq(truePerm[i], permArr, numInputs));
    ASSERT_TRUE(
        check_vector_eq(trueConnectedSynapses[i], connectedArr, numInputs));
    ASSERT_TRUE(trueConnectedCount[i] == connectedCountsArr[i]);
    delete[] permArr;
    delete[] connectedArr;
    delete[] connectedCountsArr;
  }
}


TEST(SpatialPoolerTest, testInitPermanence) {
  vector<UInt> inputDim;
  vector<UInt> columnDim;
  inputDim.push_back(8);
  columnDim.push_back(2);

  SpatialPooler sp;
  Real synPermConnected = 0.2f;
  Real synPermActiveInc = 0.05f;
  sp.initialize(inputDim, columnDim, 16u, 0.5f, true, -1, 10u, 0u, 0.01f, 0.1f,
                synPermConnected);
  sp.setSynPermActiveInc(synPermActiveInc);

  UInt arr[8] = {0, 1, 1, 0, 0, 1, 0, 1};
  vector<UInt> potential(&arr[0], &arr[8]);
  vector<Real> perm = sp.initPermanence_(potential, 1.0);
  for (UInt i = 0; i < 8; i++)
    if (potential[i])
      ASSERT_TRUE(perm[i] >= synPermConnected);
    else
      ASSERT_TRUE(perm[i] < 1e-5);

  perm = sp.initPermanence_(potential, 0);
  for (UInt i = 0; i < 8; i++)
    if (potential[i])
      ASSERT_LE(perm[i], synPermConnected);
    else
      ASSERT_LT(perm[i], 1e-5);

  inputDim[0] = 100;
  sp.initialize(inputDim, columnDim, 16u, 0.5f, true, -1, 10u, 0u, 0.01f, 0.1f,
                synPermConnected);
  sp.setSynPermActiveInc(synPermActiveInc);
  potential.clear();

  for (UInt i = 0; i < 100; i++)
    potential.push_back(1);

  perm = sp.initPermanence_(potential, 0.5);
  int count = 0;
  for (UInt i = 0; i < 100; i++) {
    if (perm[i] >= synPermConnected)
      count++;
  }
  ASSERT_TRUE(count > 5 && count < 95);
}

TEST(SpatialPoolerTest, testInitPermConnected) {
  Real synPermConnected = 0.2f;
  Real synPermMax       = 1.0f;
  SpatialPooler sp({10}, {10}, 16u, 0.5f, true, -1, 10u, 0u, 0.01f, 0.1f,
                   synPermConnected);

  for (UInt i = 0; i < 100; i++) {
    Real permVal = sp.initPermConnected_();
    ASSERT_GE(permVal, synPermConnected);
    ASSERT_LE(permVal, synPermMax);
  }
}

TEST(SpatialPoolerTest, testInitPermNonConnected) {
  Real32 synPermConnected = 0.2f;
  SpatialPooler sp({10}, {10}, 16u, 0.5f, true, -1, 10u, 0u, 0.01f, 0.1f,
                   synPermConnected);
  EXPECT_TRUE(sp.getSynPermMax() == 1.0) << sp.getSynPermMax();
  for (UInt i = 0; i < 100; i++) {
    Real permVal = sp.initPermNonConnected_();
    ASSERT_GE(permVal, 0);
    ASSERT_LE(permVal, synPermConnected);
  }
}

TEST(SpatialPoolerTest, testinitMapColumn) {
  {
    // Test 1D.
    SpatialPooler sp(
        /*inputDimensions*/ {12},
        /*columnDimensions*/ {4});

    EXPECT_EQ(1ul, sp.initMapColumn_(0));
    EXPECT_EQ(4ul, sp.initMapColumn_(1));
    EXPECT_EQ(7ul, sp.initMapColumn_(2));
    EXPECT_EQ(10ul, sp.initMapColumn_(3));
  }

  {
    // Test 1D with same dimensions of columns and inputs.
    SpatialPooler sp(
        /*inputDimensions*/ {4},
        /*columnDimensions*/ {4});

    EXPECT_EQ(0ul, sp.initMapColumn_(0));
    EXPECT_EQ(1ul, sp.initMapColumn_(1));
    EXPECT_EQ(2ul, sp.initMapColumn_(2));
    EXPECT_EQ(3ul, sp.initMapColumn_(3));
  }

  {
    // Test 1D with dimensions of length 1.
    SpatialPooler sp(
        /*inputDimensions*/ {1},
        /*columnDimensions*/ {1});

    EXPECT_EQ(0ul, sp.initMapColumn_(0));
  }

  {
    // Test 2D.
    SpatialPooler sp(
        /*inputDimensions*/ {36, 12},
        /*columnDimensions*/ {12, 4});

    EXPECT_EQ(13ul, sp.initMapColumn_(0));
    EXPECT_EQ(49ul, sp.initMapColumn_(4));
    EXPECT_EQ(52ul, sp.initMapColumn_(5));
    EXPECT_EQ(58ul, sp.initMapColumn_(7));
    EXPECT_EQ(418ul, sp.initMapColumn_(47));
  }

  {
    // Test 2D, some input dimensions smaller than column dimensions.
    SpatialPooler sp(
        /*inputDimensions*/ {3, 5},
        /*columnDimensions*/ {4, 4});

    EXPECT_EQ(0ul, sp.initMapColumn_(0));
    EXPECT_EQ(4ul, sp.initMapColumn_(3));
    EXPECT_EQ(14ul, sp.initMapColumn_(15));
  }
}

TEST(SpatialPoolerTest, testinitMapPotential1D) {
  vector<UInt> inputDim, columnDim;
  inputDim.push_back(12);
  columnDim.push_back(4);
  UInt potentialRadius = 2;

  SpatialPooler sp;
  sp.initialize(inputDim, columnDim);
  sp.setPotentialRadius(potentialRadius);

  vector<UInt> mask;

  // Test without wrapAround and potentialPct = 1
  sp.setPotentialPct(1.0);

  UInt expectedMask1[12] = {1, 1, 1, 1, 0, 0, 0, 0, 0, 0, 0, 0};
  mask = sp.initMapPotential_(0, false);
  ASSERT_TRUE(check_vector_eq(expectedMask1, mask));

  UInt expectedMask2[12] = {0, 0, 0, 0, 0, 1, 1, 1, 1, 1, 0, 0};
  mask = sp.initMapPotential_(2, false);
  ASSERT_TRUE(check_vector_eq(expectedMask2, mask));

  // Test with wrapAround and potentialPct = 1
  sp.setPotentialPct(1.0);

  UInt expectedMask3[12] = {1, 1, 1, 1, 0, 0, 0, 0, 0, 0, 0, 1};
  mask = sp.initMapPotential_(0, true);
  ASSERT_TRUE(check_vector_eq(expectedMask3, mask));

  UInt expectedMask4[12] = {1, 0, 0, 0, 0, 0, 0, 0, 1, 1, 1, 1};
  mask = sp.initMapPotential_(3, true);
  ASSERT_TRUE(check_vector_eq(expectedMask4, mask));

  // Test with potentialPct < 1
  sp.setPotentialPct(0.5);
  UInt supersetMask1[12] = {1, 1, 1, 1, 0, 0, 0, 0, 0, 0, 0, 1};
  mask = sp.initMapPotential_(0, true);
  ASSERT_TRUE(accumulate(mask.begin(), mask.end(), 0.0f) == 3u);

  UInt unionMask1[12] = {0, 0, 0, 0, 0, 0, 0, 0, 0, 0, 0, 0};
  for (UInt i = 0; i < 12; i++) {
    unionMask1[i] = supersetMask1[i] | mask.at(i);
  }

  ASSERT_TRUE(check_vector_eq(unionMask1, supersetMask1, 12));
}

TEST(SpatialPoolerTest, testinitMapPotential2D) {
  vector<UInt> inputDim, columnDim;
  inputDim.push_back(6);
  inputDim.push_back(12);
  columnDim.push_back(2);
  columnDim.push_back(4);
  UInt potentialRadius = 1;
  Real potentialPct = 1.0;

  SpatialPooler sp;
  sp.initialize(inputDim, columnDim);
  sp.setPotentialRadius(potentialRadius);
  sp.setPotentialPct(potentialPct);

  vector<UInt> mask;

  // Test without wrapAround
  UInt expectedMask1[72] = {
      1, 1, 1, 0, 0, 0, 0, 0, 0, 0, 0, 0, 1, 1, 1, 0, 0, 0, 0, 0, 0, 0, 0, 0,
      1, 1, 1, 0, 0, 0, 0, 0, 0, 0, 0, 0, 0, 0, 0, 0, 0, 0, 0, 0, 0, 0, 0, 0,
      0, 0, 0, 0, 0, 0, 0, 0, 0, 0, 0, 0, 0, 0, 0, 0, 0, 0, 0, 0, 0, 0, 0, 0};
  mask = sp.initMapPotential_(0, false);
  ASSERT_TRUE(check_vector_eq(expectedMask1, mask));

  UInt expectedMask2[72] = {
      0, 0, 0, 0, 0, 0, 1, 1, 1, 0, 0, 0, 0, 0, 0, 0, 0, 0, 1, 1, 1, 0, 0, 0,
      0, 0, 0, 0, 0, 0, 1, 1, 1, 0, 0, 0, 0, 0, 0, 0, 0, 0, 0, 0, 0, 0, 0, 0,
      0, 0, 0, 0, 0, 0, 0, 0, 0, 0, 0, 0, 0, 0, 0, 0, 0, 0, 0, 0, 0, 0, 0, 0};
  mask = sp.initMapPotential_(2, false);
  ASSERT_TRUE(check_vector_eq(expectedMask2, mask));

  // Test with wrapAround
  potentialRadius = 2;
  sp.setPotentialRadius(potentialRadius);
  UInt expectedMask3[72] = {
      1, 1, 1, 1, 0, 0, 0, 0, 0, 0, 0, 1, 1, 1, 1, 1, 0, 0, 0, 0, 0, 0, 0, 1,
      1, 1, 1, 1, 0, 0, 0, 0, 0, 0, 0, 1, 1, 1, 1, 1, 0, 0, 0, 0, 0, 0, 0, 1,
      0, 0, 0, 0, 0, 0, 0, 0, 0, 0, 0, 0, 1, 1, 1, 1, 0, 0, 0, 0, 0, 0, 0, 1};
  mask = sp.initMapPotential_(0, true);
  ASSERT_TRUE(check_vector_eq(expectedMask3, mask));

  UInt expectedMask4[72] = {
      1, 0, 0, 0, 0, 0, 0, 0, 1, 1, 1, 1, 1, 0, 0, 0, 0, 0, 0, 0, 1, 1, 1, 1,
      1, 0, 0, 0, 0, 0, 0, 0, 1, 1, 1, 1, 1, 0, 0, 0, 0, 0, 0, 0, 1, 1, 1, 1,
      0, 0, 0, 0, 0, 0, 0, 0, 0, 0, 0, 0, 1, 0, 0, 0, 0, 0, 0, 0, 1, 1, 1, 1};
  mask = sp.initMapPotential_(3, true);
  ASSERT_TRUE(check_vector_eq(expectedMask4, mask));
}


TEST(SpatialPoolerTest, getOverlaps) {
  SpatialPooler sp;
  const vector<UInt> inputDim = {5};
  const vector<UInt> columnDim = {3};
  sp.initialize(inputDim, columnDim);

  UInt potential[5] = {1, 1, 1, 1, 1};
  sp.setPotential(0, potential);
  sp.setPotential(1, potential);
  sp.setPotential(2, potential);

  Real permanence0[5] = {0.0f, 0.0f, 0.0f, 0.0f, 0.0f};
  sp.setPermanence(0, permanence0);
  Real permanence1[5] = {1.0f, 1.0f, 1.0f, 0.0f, 0.0f};
  sp.setPermanence(1, permanence1);
  Real permanence2[5] = {1.0f, 1.0f, 1.0f, 1.0f, 1.0f};
  sp.setPermanence(2, permanence2);

  vector<Real> boostFactors = {1.0f, 2.0f, 3.0f};
  sp.setBoostFactors(boostFactors.data());

  SDR input( {5}); 
  input.setDense(vector<UInt>{1, 1, 1, 1, 1});
  SDR activeColumns( {3} );
  activeColumns.setDense(vector<UInt>{0, 0, 0});
  sp.compute(input, true, activeColumns);

  const auto &overlaps = sp.getOverlaps();
  const vector<SynapseIdx> expectedOverlaps = {0, 3, 5};
  EXPECT_EQ(expectedOverlaps, overlaps);

  const vector<Real> &boostedOverlaps = sp.getBoostedOverlaps();
  const vector<Real> expectedBoostedOverlaps = {0.0f, 6.0f, 15.0f};
  EXPECT_EQ(expectedBoostedOverlaps, boostedOverlaps);
}

TEST(SpatialPoolerTest, ZeroOverlap_NoStimulusThreshold_GlobalInhibition) {
  const UInt inputSize = 10;
  const UInt nColumns = 20;

  SpatialPooler sp({inputSize}, {nColumns},
                   /*potentialRadius*/ 10,
                   /*potentialPct*/ 0.5f,
                   /*globalInhibition*/ true,
                   /*localAreaDensity*/ -1.0f,
                   /*numActiveColumnsPerInhArea*/ 3,
                   /*stimulusThreshold*/ 0,
                   /*synPermInactiveDec*/ 0.008f,
                   /*synPermActiveInc*/ 0.05f,
                   /*synPermConnected*/ 0.1f,
                   /*minPctOverlapDutyCycles*/ 0.001f,
                   /*dutyCyclePeriod*/ 1000,
                   /*boostStrength*/ 10.0f,
                   /*seed*/ 1,
                   /*spVerbosity*/ 0,
                   /*wrapAround*/ true);

  SDR input( {inputSize} );
  SDR activeColumns( {nColumns} );
  sp.compute(input, true, activeColumns);

  EXPECT_EQ(3ul, activeColumns.getSum());
}

TEST(SpatialPoolerTest, ZeroOverlap_StimulusThreshold_GlobalInhibition) {
  const UInt inputSize = 10;
  const UInt nColumns = 20;

  SpatialPooler sp({inputSize}, {nColumns},
                   /*potentialRadius*/ 5,
                   /*potentialPct*/ 0.5f,
                   /*globalInhibition*/ true,
                   /*localAreaDensity*/ -1.0f,
                   /*numActiveColumnsPerInhArea*/ 1,
                   /*stimulusThreshold*/ 1,
                   /*synPermInactiveDec*/ 0.008f,
                   /*synPermActiveInc*/ 0.05f,
                   /*synPermConnected*/ 0.1f,
                   /*minPctOverlapDutyCycles*/ 0.001f,
                   /*dutyCyclePeriod*/ 1000,
                   /*boostStrength*/ 10.0f,
                   /*seed*/ 1,
                   /*spVerbosity*/ 0,
                   /*wrapAround*/ true);

  SDR input( {inputSize} );
  SDR activeColumns( {nColumns} );
  sp.compute(input, true, activeColumns);

  EXPECT_EQ(0ul, activeColumns.getSum());
}


TEST(SpatialPoolerTest, ZeroOverlap_NoStimulusThreshold_LocalInhibition) {
  const UInt inputSize = 10;
  const UInt nColumns = 20;

  SpatialPooler sp({inputSize}, {nColumns},
                   /*potentialRadius*/ 5,
                   /*potentialPct*/ 0.5f,
                   /*globalInhibition*/ false,
                   /*localAreaDensity*/ -1.0,
                   /*numActiveColumnsPerInhArea*/ 1,
                   /*stimulusThreshold*/ 0,
                   /*synPermInactiveDec*/ 0.008f,
                   /*synPermActiveInc*/ 0.05f,
                   /*synPermConnected*/ 0.1f,
                   /*minPctOverlapDutyCycles*/ 0.001f,
                   /*dutyCyclePeriod*/ 1000,
                   /*boostStrength*/ 10.0f,
                   /*seed*/ 1,
                   /*spVerbosity*/ 0,
                   /*wrapAround*/ true);

  SDR input( {inputSize} );
  SDR activeColumns( {nColumns} );
  sp.compute(input, true, activeColumns);

  EXPECT_EQ(activeColumns.getSum(), 4u);
}

TEST(SpatialPoolerTest, ZeroOverlap_StimulusThreshold_LocalInhibition) {
  const UInt inputSize = 10;
  const UInt nColumns = 20;

  SpatialPooler sp({inputSize}, {nColumns},
                   /*potentialRadius*/ 10,
                   /*potentialPct*/ 0.5f,
                   /*globalInhibition*/ false,
                   /*localAreaDensity*/ -1.0f,
                   /*numActiveColumnsPerInhArea*/ 3,
                   /*stimulusThreshold*/ 1,
                   /*synPermInactiveDec*/ 0.008f,
                   /*synPermActiveInc*/ 0.05f,
                   /*synPermConnected*/ 0.1f,
                   /*minPctOverlapDutyCycles*/ 0.001f,
                   /*dutyCyclePeriod*/ 1000,
                   /*boostStrength*/ 10.0f,
                   /*seed*/ 1,
                   /*spVerbosity*/ 0,
                   /*wrapAround*/ true);

  SDR input({inputSize});
  SDR activeColumns({nColumns});
  sp.compute(input, true, activeColumns);

  EXPECT_EQ(0ul, activeColumns.getSum());
}


TEST(SpatialPoolerTest, testSaveLoad) {
  const char *filename = "SpatialPoolerSerialization.tmp";
  SpatialPooler sp1, sp2;
  UInt numInputs = 6;
  UInt numColumns = 12;
  setup(sp1, numInputs, numColumns);

  ofstream outfile;
  outfile.open(filename, ifstream::binary);
  sp1.save(outfile);
  outfile.close();

  ifstream infile(filename, ifstream::binary);
  sp2.load(infile);
  infile.close();

  int ret = ::remove(filename);
  ASSERT_TRUE(ret == 0) << "Failed to delete " << filename;

  check_spatial_eq(sp1, sp2);
}


TEST(SpatialPoolerTest, testSerialization2) {
  Random random(10);

  const UInt inputSize = 200;
  const UInt numColumns = 200;

  SpatialPooler sp1;
  sp1.initialize({inputSize}, {numColumns});

  SDR input({inputSize});
  SDR output({numColumns});

  for (UInt i = 0; i < 100; ++i) {
    input.randomize(0.15f, random); //15% bits change
    EXPECT_GT(input.getSum(), (size_t)0) << "No input!";
    sp1.compute(input, true, output);
  }


  // Save initial trained model
  ofstream osC("outC.stream", ofstream::binary);
	osC.precision(std::numeric_limits<double>::digits10 + 1);
	osC.precision(std::numeric_limits<float>::digits10 + 1);
  sp1.save(osC);
  osC.close();

  nupic::Timer testTimer;

  for (UInt i = 0; i < 10; ++i) {
    // Create new input
    input.randomize(0.24f, random);

    // Get expected output
    SDR  outputBaseline({numColumns});
    sp1.compute(input, true, outputBaseline);

    {
      SpatialPooler spTemp;

      testTimer.start();

      // Deserialize
      ifstream is("outC.stream", ifstream::binary);
      spTemp.load(is);
      is.close();

      // Feed new record through
      SDR outputC({numColumns});
      spTemp.compute(input, true, outputC);

      // Serialize
      ofstream os("outC.stream", ofstream::binary);
	    os.precision(std::numeric_limits<double>::digits10 + 1);
	    os.precision(std::numeric_limits<float>::digits10 + 1);
      spTemp.save(os);
      os.close();

      testTimer.stop();

      EXPECT_EQ(outputBaseline, outputC);
    }
  }

//  cout << "[          ] Timing for SP serialization: " << testTimer.getElapsed() << "sec" << endl;

  remove("outC.stream");
}


TEST(SpatialPoolerTest, testSaveLoad_ar) {
  const char *filename = "SpatialPoolerSerializationAR.tmp";
  SpatialPooler sp1, sp2;
  UInt numInputs = 6;
  UInt numColumns = 12;
  setup(sp1, numInputs, numColumns);

  sp1.saveToFile(filename);
  sp2.loadFromFile(filename);

  int ret = ::remove(filename);
  ASSERT_TRUE(ret == 0) << "Failed to delete " << filename;

  check_spatial_eq(sp1, sp2);
}



TEST(SpatialPoolerTest, testSerialization_ar) {
  Random random(10);

  const UInt inputSize = 200;
  const UInt numColumns = 200;

  vector<UInt> inputDims{inputSize};
  vector<UInt> colDims{numColumns};

  SpatialPooler sp1;
  sp1.initialize(inputDims, colDims);

  SDR input(inputDims);
  SDR output(colDims);

  for (UInt i = 0; i < 100; ++i) {
    input.randomize(0.05f, random); //5% random ON
    sp1.compute(input, true, output);
  }

  // Now we reuse the last input to test after serialization

  auto activeColumnsBefore = output.getSparse();

  // Save initial trained model
  stringstream ss;
	ss.precision(std::numeric_limits<double>::digits10 + 1);
	ss.precision(std::numeric_limits<float>::digits10 + 1);
  sp1.save(ss);

  SpatialPooler sp2;

  nupic::Timer testTimer;

  for (UInt i = 0; i < 6; ++i) {
    // Create new input
    input.randomize(0.05f, random);

    // Get expected output
    SDR outputBaseline(output);
    sp1.compute(input, true, outputBaseline);

    // C - Next do old version
    {
      SpatialPooler spTemp;
      testTimer.start();

      // Deserialize
      ss.seekg(0);
      spTemp.load(ss);

      // Feed new record through
      SDR outputC({numColumns});
      spTemp.compute(input, true, outputC);

      // Serialize
      ss.clear();
      spTemp.save(ss);

      testTimer.stop();

      EXPECT_EQ(outputBaseline, outputC);
    }
  }
  ss.clear();

  cout << "[          ] Timing for SP serialization: " << testTimer.getElapsed() << "sec" << endl;
}


TEST(SpatialPoolerTest, testConstructorVsInitialize) {
  // Initialize SP using the constructor
  SpatialPooler sp1(
      /*inputDimensions*/ {100},
      /*columnDimensions*/ {100},
      /*potentialRadius*/ 16,
      /*potentialPct*/ 0.5f,
      /*globalInhibition*/ true,
      /*localAreaDensity*/ -1.0f,
      /*numActiveColumnsPerInhArea*/ 10,
      /*stimulusThreshold*/ 0,
      /*synPermInactiveDec*/ 0.008f,
      /*synPermActiveInc*/ 0.05f,
      /*synPermConnected*/ 0.1f,
      /*minPctOverlapDutyCycles*/ 0.001f,
      /*dutyCyclePeriod*/ 1000,
      /*boostStrength*/ 0.0f,
      /*seed*/ 1,
      /*spVerbosity*/ 0,
      /*wrapAround*/ true);

  // Initialize SP using the "initialize" method
  SpatialPooler sp2;
  sp2.initialize(
      /*inputDimensions*/ {100},
      /*columnDimensions*/ {100},
      /*potentialRadius*/ 16,
      /*potentialPct*/ 0.5f,
      /*globalInhibition*/ true,
      /*localAreaDensity*/ -1.0f,
      /*numActiveColumnsPerInhArea*/ 10,
      /*stimulusThreshold*/ 0,
      /*synPermInactiveDec*/ 0.008f,
      /*synPermActiveInc*/ 0.05f,
      /*synPermConnected*/ 0.1f,
      /*minPctOverlapDutyCycles*/ 0.001f,
      /*dutyCyclePeriod*/ 1000,
      /*boostStrength*/ 0.0,
      /*seed*/ 1,
      /*spVerbosity*/ 0,
      /*wrapAround*/ true);

  // The two SP should be the same
  check_spatial_eq(sp1, sp2);
  EXPECT_EQ(sp1, sp2);
  EXPECT_TRUE(sp1 == sp2) << "Spatial Poolers not equal";
}

TEST(SpatialPoolerTest, ExactOutput) { 
<<<<<<< HEAD
  string gold =
    "SDR 1 "
    "1 200 "
    "10 23 71 113 118 129 172 178 182 185 190 "
    "~SDR"; // This is all one string.
=======
  // Silver is an SDR that is loaded by direct initalization from a vector.
  SDR silver_sdr({ 200 });
  SDR_sparse_t data = {190, 172, 23, 118, 178, 129, 113, 71, 185, 182};
  silver_sdr.setSparse(data);
>>>>>>> a7d7b5f1


  // Gold tests initalizing an SDR from a manually created string in JSON format.
	// hint: you can generate this string using
	//       silver_sdr.save(std::cout, JSON);
  string gold = "{\"dimensions\": [200],\"sparse\": [190,172,23,118,178,129,113,71,185,182]}";
  std::stringstream gold_stream( gold );
  SDR gold_sdr;
  gold_sdr.load( gold_stream, JSON );
	
	// both SCR's should be the same
  EXPECT_EQ(silver_sdr, gold_sdr);

  SDR inputs({ 1000 });
  SDR columns({ 200 });
  SpatialPooler sp({inputs.dimensions}, {columns.dimensions},
                   /*potentialRadius*/ 99999,
                   /*potentialPct*/ 0.5f,
                   /*globalInhibition*/ true,
                   /*localAreaDensity*/ 0.05f,
                   /*numActiveColumnsPerInhArea*/ -1,
                   /*stimulusThreshold*/ 3u,
                   /*synPermInactiveDec*/ 0.008f,
                   /*synPermActiveInc*/ 0.05f,
                   /*synPermConnected*/ 0.1f,
                   /*minPctOverlapDutyCycles*/ 0.001f,
                   /*dutyCyclePeriod*/ 200,
                   /*boostStrength*/ 10.0f,
                   /*seed*/ 42,
                   /*spVerbosity*/ 0,
                   /*wrapAround*/ true);

  for(UInt i = 0; i < 1000; i++) {
    Random rng(i + 1); // Random seed 0 is magic, don't use it.
    inputs.randomize( 0.15f, rng );
    sp.compute(inputs, true, columns);
  }
  ASSERT_EQ( columns, gold_sdr );
}

} // end anonymous namespace<|MERGE_RESOLUTION|>--- conflicted
+++ resolved
@@ -2086,24 +2086,16 @@
 }
 
 TEST(SpatialPoolerTest, ExactOutput) { 
-<<<<<<< HEAD
-  string gold =
-    "SDR 1 "
-    "1 200 "
-    "10 23 71 113 118 129 172 178 182 185 190 "
-    "~SDR"; // This is all one string.
-=======
   // Silver is an SDR that is loaded by direct initalization from a vector.
   SDR silver_sdr({ 200 });
-  SDR_sparse_t data = {190, 172, 23, 118, 178, 129, 113, 71, 185, 182};
+  SDR_sparse_t data = {23, 71, 113, 118, 129, 172, 178, 182, 185, 190};
   silver_sdr.setSparse(data);
->>>>>>> a7d7b5f1
 
 
   // Gold tests initalizing an SDR from a manually created string in JSON format.
 	// hint: you can generate this string using
 	//       silver_sdr.save(std::cout, JSON);
-  string gold = "{\"dimensions\": [200],\"sparse\": [190,172,23,118,178,129,113,71,185,182]}";
+  string gold = "{\"dimensions\": [200],\"sparse\": [23,71,113,118,129,172,178,182,185,190]}";
   std::stringstream gold_stream( gold );
   SDR gold_sdr;
   gold_sdr.load( gold_stream, JSON );
