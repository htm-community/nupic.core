--- conflicted
+++ resolved
@@ -1026,23 +1026,6 @@
 
   ASSERT_TRUE(check_vector_eq(trueBoostFactors3, resultBoostFactors3));
 }
-
-<<<<<<< HEAD
-=======
-
-TEST(SpatialPoolerTest, testUpdateBookeepingVars) {
-  SpatialPooler sp;
-  sp.setIterationNum(5);
-  sp.setIterationLearnNum(3);
-  sp.updateBookeepingVars_(true);
-  ASSERT_TRUE(6 == sp.getIterationNum());
-  ASSERT_TRUE(4 == sp.getIterationLearnNum());
-
-  sp.updateBookeepingVars_(false);
-  ASSERT_TRUE(7 == sp.getIterationNum());
-  ASSERT_TRUE(4 == sp.getIterationLearnNum());
-}
->>>>>>> bb4f7a6d
 
 
 TEST(SpatialPoolerTest, testCalculateOverlap) {
