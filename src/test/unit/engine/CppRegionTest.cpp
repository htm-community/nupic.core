--- conflicted
+++ resolved
@@ -390,8 +390,6 @@
 }
 
 
-<<<<<<< HEAD
-=======
 // TODO: This test was disabled mostly because we cannot do memLeak tests within gtest.
 TEST(DISABLED_CppRegionTest, memLeak) { //FIXME this mem leak test is newly fixed, but catches error -> need to fix code
   /*
@@ -432,6 +430,5 @@
 
   std::cout << "--- ALL TESTS PASSED ---" << std::endl;
 }
->>>>>>> 75225a42
 
 } //ns