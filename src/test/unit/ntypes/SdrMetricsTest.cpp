/* ---------------------------------------------------------------------
 * Copyright (C) 2019, David McDougall.
 *
 * This program is free software: you can redistribute it and/or modify
 * it under the terms of the GNU Affero Public License version 3 as
 * published by the Free Software Foundation.
 *
 * This program is distributed in the hope that it will be useful,
 * but WITHOUT ANY WARRANTY; without even the implied warranty of
 * MERCHANTABILITY or FITNESS FOR A PARTICULAR PURPOSE.
 * See the GNU Affero Public License for more details.
 *
 * You should have received a copy of the GNU Affero Public License
 * along with this program.  If not, see http://www.gnu.org/licenses.
 * ----------------------------------------------------------------------
 */

#include <gtest/gtest.h>
#include <nupic/ntypes/Sdr.hpp>
#include <nupic/ntypes/SdrMetrics.hpp>
/* Many of these tests also test SDR proxies. */
#include <nupic/ntypes/SdrProxy.hpp>
#include <vector>
#include <random>

using namespace std;
using namespace nupic;

/**
 * SDR_Sparsity
 * Test that it creates & destroys, and that nothing crashes.
 */
TEST(SdrMetrics, TestSparsityConstruct) {
    SDR *A = new SDR({1});
    SDR_Sparsity S( *A, 1000u );
    ASSERT_ANY_THROW( SDR_Sparsity S( *A, 0u ) ); // Period > 0!
    A->zero();
    A->zero();
    A->zero();
    delete A; // Test use after freeing the parent SDR.
    S.min();
    S.max();
    S.mean();
    S.std();
    ASSERT_EQ( S.sparsity, 0.0f );
}

TEST(SdrMetrics, TestSparsityExample) {
    SDR A( { 1000u } );
    SDR_Sparsity B( A, 1000u );
    A.randomize( 0.01f );
    A.randomize( 0.15f );
    A.randomize( 0.05f );
    ASSERT_EQ( B.sparsity, 0.05f);
    ASSERT_EQ( B.min(),    0.01f);
    ASSERT_EQ( B.max(),    0.15f);
    ASSERT_NEAR( B.mean(),   0.07f, 0.005f );
    ASSERT_NEAR( B.std(),    0.06f, 0.005f );
}

/*
 * SDR_Sparsity
 * Verify that the initial 10 values of metric are OK.
 */
TEST(SdrMetrics, TestSparsityShortTerm) {
    SDR A({1});
    SDR_Proxy B( A );
    Real period = 10u;
    Real alpha  = 1.0f / period;
    SDR_Sparsity S( B, (UInt)period );

    A.setDense(SDR_dense_t{ 1 });
    ASSERT_FLOAT_EQ( S.sparsity, 1.0f );
    ASSERT_NEAR( S.min(),  1.0f, alpha );
    ASSERT_NEAR( S.max(),  1.0f, alpha );
    ASSERT_NEAR( S.mean(), 1.0f, alpha );
    ASSERT_NEAR( S.std(),  0.0f, alpha );

    A.setDense(SDR_dense_t{ 0 });
    ASSERT_FLOAT_EQ( S.sparsity, 0.0f );
    ASSERT_NEAR( S.min(),  0.0f, alpha );
    ASSERT_NEAR( S.max(),  1.0f, alpha );
    ASSERT_NEAR( S.mean(), 1.0f / 2, alpha );
    ASSERT_NEAR( S.std(),  0.5f, alpha );

    A.setDense(SDR_dense_t{ 0 });
    ASSERT_FLOAT_EQ( S.sparsity, 0.0f );
    ASSERT_NEAR( S.min(),  0.0f, alpha );
    ASSERT_NEAR( S.max(),  1.0f, alpha );
    ASSERT_NEAR( S.mean(), 1.0f / 3, alpha );
    // Standard deviation was computed in python with numpy.std([ 1, 0, 0 ])
    ASSERT_NEAR( S.std(),  0.47140452079103168f, alpha );

    A.setDense(SDR_dense_t{ 0 });
    ASSERT_NEAR( S.mean(), 1.0f / 4, alpha );
    ASSERT_NEAR( S.std(),  0.4330127018922193f, alpha );

    A.setDense(SDR_dense_t{ 0 });
    ASSERT_NEAR( S.mean(), 1.0f / 5, alpha );
    ASSERT_NEAR( S.std(),  0.40000000000000008f, alpha );

    A.setDense(SDR_dense_t{ 0 });
    ASSERT_NEAR( S.mean(), 1.0f / 6, alpha );
    ASSERT_NEAR( S.std(),  0.372677996249965f, alpha );

    A.setDense(SDR_dense_t{ 0 });
    ASSERT_NEAR( S.mean(), 1.0f / 7, alpha );
    ASSERT_NEAR( S.std(),  0.34992710611188266f, alpha );

    A.setDense(SDR_dense_t{ 0 });
    ASSERT_NEAR( S.mean(), 1.0f / 8, alpha );
    ASSERT_NEAR( S.std(),  0.33071891388307384f, alpha );

    A.setDense(SDR_dense_t{ 0 });
    ASSERT_NEAR( S.mean(), 1.0f / 9, alpha );
    ASSERT_NEAR( S.std(),  0.31426968052735443f, alpha );

    A.setDense(SDR_dense_t{ 0 });
    ASSERT_NEAR( S.mean(), 1.0f / 10, alpha );
    ASSERT_NEAR( S.std(),  0.30000000000000004f, alpha );
}

/*
 * SDR_Sparsity
 * Verify that the longer run values of the SDR_Sparsity metric are OK.
 * Test Protocol:
 *      instantaneous-sparsity = Sample random distribution
 *      for iteration in range( 1,000 ):
 *          SDR.randomize( instantaneous-sparsity )
 *      ASSERT_NEAR( SparsityMetric.mean(), true_mean )
 *      ASSERT_NEAR( SparsityMetric.std(),  true_std )
 */
TEST(SdrMetrics, TestSparsityLongTerm) {
    auto period     = 100u;
    auto iterations = 1000u;

    SDR A({1000u});
    SDR_Proxy B( A );
    SDR_Sparsity S( B, period );

    vector<Real> test_means{ 0.01f,  0.05f,  0.20f, 0.50f, 0.50f, 0.75f, 0.99f };
    vector<Real> test_stdev{ 0.001f, 0.025f, 0.10f, 0.33f, 0.01f, 0.15f, 0.01f };

    std::default_random_engine generator;
    for(auto test = 0u; test < test_means.size(); test++) {
        const auto mean = test_means[test];
        const auto stdv = test_stdev[test];
        auto dist = std::normal_distribution<float>(mean, stdv);
        for(UInt i = 0; i < iterations; i++) {
            Real sparsity;
            do {
                sparsity = dist( generator );
            } while( sparsity < 0.0f || sparsity > 1.0f);
            A.randomize( sparsity );
            EXPECT_NEAR( S.sparsity, sparsity, 0.501f / A.size );
        }
        EXPECT_NEAR( S.mean(), mean, stdv );
        EXPECT_NEAR( S.std(),  stdv, stdv / 2.0f );
    }
}

TEST(SdrMetrics, TestSparsityPrint) {
    // TODO: Automatically test.  Use regex or other parsing utility.  Extract
    // the data into real numbers and check that its acceptably near to the
    // expected.
    cerr << endl << "YOU must manually verify this output!" << endl << endl;
    SDR A({ 2000u });
    SDR_Proxy B( A );
    SDR_Sparsity S( B, 10u );

    A.randomize( 0.30f );
    A.randomize( 0.70f );
    cerr << S;

    A.randomize( 0.123456789f );
    A.randomize( 1.0f - 0.123456789f );
    cerr << S;
    cerr << endl;
}

/**
 * SDR_ActivationFrequency
 * Test that it creates & destroys, and that no methods crash.
 */
TEST(SdrMetrics, TestAF_Construct) {
    // Test creating it.
    SDR *A = new SDR({ 5 });
    SDR_Proxy *B = new SDR_Proxy( *A );
    SDR_ActivationFrequency F( *B, 100 );
    ASSERT_ANY_THROW( SDR_ActivationFrequency F( *A, 0u ) ); // Period > 0!
    // Test nothing crashes with no data.
    F.min();
    F.mean();
    F.std();
    F.max();
    ASSERT_EQ( F.activationFrequency.size(), A->size );

    // Test with junk data.
    A->zero(); A->randomize( 0.5f ); A->randomize( 1.0f ); A->randomize( 0.5f );
    F.min();
    F.mean();
    F.std();
    F.max();
    ASSERT_EQ( F.activationFrequency.size(), A->size );

    // Test use after freeing parent SDR.
    auto A_size = A->size;
    delete A;
    delete B;
    F.min();
    F.mean();
    F.std();
    F.max();
    ASSERT_EQ( F.activationFrequency.size(), A_size );
}

/**
 * SDR_ActivationFrequency
 * Verify that the first few data points are ok.
 */
TEST(SdrMetrics, TestAF_Example) {
    SDR A({ 2u });
    SDR_Proxy B( A );
    SDR_ActivationFrequency F( B, 10u );

    A.setDense(SDR_dense_t{ 0, 0 });
    ASSERT_EQ( F.activationFrequency, vector<Real>({ 0.0f, 0.0f }));

    A.setDense(SDR_dense_t{ 1, 1 });
    ASSERT_EQ( F.activationFrequency, vector<Real>({ 0.5f, 0.5f }));

    A.setDense(SDR_dense_t{ 0, 1 });
    ASSERT_NEAR( F.activationFrequency[0], 0.3333333333333333f, 0.001f );
    ASSERT_NEAR( F.activationFrequency[1], 0.6666666666666666f, 0.001f );
    ASSERT_EQ( F.min(), F.activationFrequency[0] );
    ASSERT_EQ( F.max(), F.activationFrequency[1] );
    ASSERT_FLOAT_EQ( F.mean(), 0.5f );
    ASSERT_NEAR( F.std(), 0.16666666666666666f, 0.001f );
    ASSERT_NEAR( F.entropy(), 0.9182958340544896f, 0.001f );
}

/*
 * SDR_ActivationFrequency
 * Verify that the longer run values of this metric are OK.
 */
TEST(SdrMetrics, TestAF_LongTerm) {
    const auto period  =  1000u;
    const auto runtime = 10000u;
    SDR A({ 20u });
    SDR_Proxy B( A );
    SDR_ActivationFrequency F( B, period );

<<<<<<< HEAD
    vector<Real> test_sparsity{ 0.0f, 0.05f, 1.0f, 0.25f, 0.5f };
=======
    vector<Real> test_sparsity{ 0.0f, 0.05, 1.0f, 0.25f, 0.5f };
>>>>>>> 60bec52b

    for(const auto &sparsity : test_sparsity) {
        for(UInt i = 0; i < runtime; i++)
            A.randomize( sparsity );

        const auto epsilon = 0.10f;
        EXPECT_GT( F.min(), sparsity - epsilon );
        EXPECT_LT( F.max(), sparsity + epsilon );
        EXPECT_NEAR( F.mean(), sparsity, epsilon );
        EXPECT_NEAR( F.std(),  0.0f,     epsilon );
    }
}

TEST(SdrMetrics, TestAF_Entropy) {
    const auto size    = 1000u; // Num bits in SDR.
    const auto period  =  100u; // For activation frequency exp-rolling-avg
    const auto runtime = 1000u; // Train time for each scenario
    const auto tolerance = 0.02f;

    // Extact tests:
    // Test all zeros.
    SDR A({ size });
    SDR_Proxy Px( A );
    SDR_ActivationFrequency F( Px, period );
    A.zero();
    EXPECT_FLOAT_EQ( F.entropy(), 0.0f );

    // Test all ones.
    SDR B({ size });
    SDR_ActivationFrequency G( B, period );
    B.randomize( 1.0f );
    EXPECT_FLOAT_EQ( G.entropy(), 0.0f );

    // Probabilistic tests:
    // Start with random SDRs, verify 100% entropy. Then disable cells and
    // verify that the entropy decreases.  Disable cells by freezing their value
    // so that the resulting SDR keeps the same sparsity.  Progresively disable
    // more cells and verify that the entropy monotonically decreases.  Finally
    // verify 0% entropy when all cells are disabled.
    SDR C({ size });
    SDR_ActivationFrequency H( C, period );
    auto last_entropy = -1.0f;
    const UInt incr = size / 10u; // NOTE: This MUST divide perfectly, with no remainder!
    for(auto nbits_disabled = 0u; nbits_disabled <= size; nbits_disabled += incr) {
        for(auto i = 0u; i < runtime; i++) {
            SDR scratch({size});
            scratch.randomize( 0.05f );
            // Freeze bits, such that nbits remain alive.
            for(auto z = 0u; z < nbits_disabled; z++)
                scratch.getDense()[z] = C.getDense()[z];
            C.setDense( scratch.getDense() );
        }
        const auto entropy = H.entropy();
        if( nbits_disabled == 0u ) {
            // Expect 100% entropy
            EXPECT_GT( entropy, 1.0f - tolerance );
        }
        else{
            // Expect less entropy than last time, when fewer bits were disabled.
            ASSERT_LT( entropy, last_entropy );
        }
        last_entropy = entropy;
    }
    // Expect 0% entropy.
    EXPECT_LT( last_entropy, tolerance );
}

TEST(SdrMetrics, TestAF_Print) {
    // TODO: Automatically test.  Use regex or other parsing utility.  Extract
    // the data into real numbers and check that its acceptably near to the
    // expected.
    const auto period  =  100u;
    const auto runtime = 1000u;
    cerr << endl << "YOU must manually verify this output!" << endl << endl;
    SDR A({ 2000u });
    SDR_ActivationFrequency F( A, period );

    vector<Real> sparsity{ 0.0f, 0.02f, 0.05f, 0.50f, 0.0f };
    for(const auto sp : sparsity) {
        for(auto i = 0u; i < runtime; i++)
            A.randomize( sp );
        cerr << F;
        cerr << endl;
    }
}

TEST(SdrMetrics, TestOverlap_Construct) {
    SDR *A = new SDR({ 1000u });
    SDR_Overlap V( *A, 100u );
    ASSERT_ANY_THROW( new SDR_Overlap( *A, 0 ) ); // Period > 0!
    // Check that it doesn't crash, when uninitialized.
    V.min();
    V.mean();
    V.std();
    V.max();
    // If no data, have obviously wrong result.
    ASSERT_FALSE( V.overlap >= 0.0f and V.overlap <= 1.0f );

    // Check that it doesn't crash with half enough data.
    A->randomize( 0.20f );
    V.min();
    V.mean();
    V.std();
    V.max();
    ASSERT_FALSE( V.overlap >= 0.0f and V.overlap <= 1.0f );

    // Check no crash with data.
    A->addNoise( 0.50f );
    V.min();
    V.mean();
    V.std();
    V.max();
    ASSERT_EQ( V.overlap, 0.50f );

    // Check overlap metric is valid after parent SDR is deleted.
    delete A;
    V.min();
    V.mean();
    V.std();
    V.max();
    ASSERT_EQ( V.overlap, 0.50f );
}

TEST(SdrMetrics, TestOverlap_Example) {
    SDR A({ 10000u });
    SDR_Proxy Px( A );
    SDR_Overlap B( Px, 1000u );
    A.randomize( 0.05f );
    A.addNoise( 0.95f );         //   5% overlap
    A.addNoise( 0.55f );         //  45% overlap
    A.addNoise( 0.72f );         //  28% overlap
    ASSERT_EQ( B.overlap,  0.28f );
    ASSERT_EQ( B.min(),    0.05f );
    ASSERT_EQ( B.max(),    0.45f );
    ASSERT_NEAR( B.mean(), 0.26f, 0.005f );
    ASSERT_NEAR( B.std(),  0.16f, 0.005f );
}

TEST(SdrMetrics, TestOverlap_ShortTerm) {
    SDR         A({ 1000u });
    SDR_Proxy   Px( A );
    SDR_Overlap V( Px, 10u );

    A.randomize( 0.20f ); // Initial value is taken after SDR_Overlap is created

    // Add overlap 50% to metric tracker.
    A.addNoise(  0.50f );
    ASSERT_FLOAT_EQ( V.overlap, 0.50f );
    ASSERT_FLOAT_EQ( V.min(),   0.50f );
    ASSERT_FLOAT_EQ( V.max(),   0.50f );
    ASSERT_FLOAT_EQ( V.mean(),  0.50f );
    ASSERT_FLOAT_EQ( V.std(),   0.0f );

    // Add overlap 80% to metric tracker.
    A.addNoise(  0.20f );
    ASSERT_FLOAT_EQ( V.overlap, 0.80f );
    ASSERT_FLOAT_EQ( V.min(),   0.50f );
    ASSERT_FLOAT_EQ( V.max(),   0.80f );
    ASSERT_FLOAT_EQ( V.mean(),  0.65f );
    ASSERT_FLOAT_EQ( V.std(),   0.15f );

    // Add overlap 25% to metric tracker.
    A.addNoise(  0.75f );
    ASSERT_FLOAT_EQ( V.overlap, 0.25f );
    ASSERT_FLOAT_EQ( V.min(),   0.25f );
    ASSERT_FLOAT_EQ( V.max(),   0.80f );
    ASSERT_FLOAT_EQ( V.mean(),  0.51666666666666672f ); // Source: python numpy.mean
    ASSERT_FLOAT_EQ( V.std(),   0.22484562605386735f ); // Source: python numpy.std
}

TEST(SdrMetrics, TestOverlap_LongTerm) {
    const auto runtime = 1000u;
    const auto period  =  100u;
    SDR A({ 500u });
    SDR_Proxy Px( A );
    SDR_Overlap V( Px, period );
    A.randomize( 0.45f );

    vector<Real> mean_ovlp{ 0.0f, 1.0f,
                            0.5f, 0.25f,
                            0.85f, 0.95f };

    vector<Real> std_ovlp{  0.01f, 0.01f,
                            0.33f, 0.05f,
                            0.05f, 0.02f };

    std::default_random_engine generator;
    for(auto i = 0u; i < mean_ovlp.size(); i++) {
        auto dist = std::normal_distribution<float>(mean_ovlp[i], std_ovlp[i]);

        for(auto z = 0u; z < runtime; z++) {
            Real ovlp;
            do {
                ovlp = dist( generator );
            } while( ovlp < 0.0f || ovlp > 1.0f );
            A.addNoise( 1.0f - ovlp );
            EXPECT_NEAR( V.overlap, ovlp, 0.501f / A.getSum() );
        }
        EXPECT_NEAR( V.mean(), mean_ovlp[i], std_ovlp[i] );
        EXPECT_NEAR( V.std(),  std_ovlp[i],  std_ovlp[i] / 2.0f );
    }
}

TEST(SdrMetrics, TestOverlap_Print) {
    // TODO: Automatically test.  Use regex or other parsing utility.  Extract
    // the data into real numbers and check that its acceptably near to the
    // expected.
    cerr << endl << "YOU must manually verify this output!" << endl << endl;
    SDR A({ 2000u });
    SDR_Proxy Px( A );
    SDR_Overlap V( Px, 100u );
    A.randomize( 0.02f );

    vector<Real> overlaps{ 0.02f, 0.05f, 0.0f, 0.50f, 0.0f };
    for(const auto ovlp : overlaps) {
        for(auto i = 0u; i < 1000u; i++)
            A.addNoise( 1.0f - ovlp );
        cerr << V;
    }
    for(auto i = 0u; i < 1000u; i++)
        A.randomize( 0.02f );
    cerr << V;
    cerr << endl;
}

/**
 * SDR_Metrics
 *
 */
TEST(SdrMetrics, TestAllMetrics_Construct) {
    // Test that it constructs.
    SDR *A = new SDR({ 100u });
    SDR_Metrics M( *A, 10u );

    A->randomize( 0.05f );
    A->randomize( 0.05f );
    A->randomize( 0.05f );

    // Test use after freeing data source.
    delete A;
    stringstream devnull;
    devnull << M;

    // Test delete Metric and keep using SDR.
    A = new SDR({ 100u });
    SDR_Metrics *B = new SDR_Metrics( *A, 99u );
    SDR_Metrics *C = new SDR_Metrics( *A, 98u );
    A->randomize( 0.20f );
    A->randomize( 0.20f );
    devnull << *B;
    delete B;                   // First deletion
    A->randomize( 0.20f );
    A->addNoise( 0.20f );
    B = new SDR_Metrics( *A, 99u );    // Remove & Recreate
    A->randomize( 0.20f );
    A->randomize( 0.20f );
    devnull << *A;
    delete A;
    devnull << *C;
    delete C;
    devnull << *B;
    delete B;
}

/**
 * SDR_Metrics prints OK.
 */
TEST(SdrMetrics, TestAllMetrics_Print) {
    // TODO: Automatically test.  Use regex or other parsing utility.  Extract
    // the data into real numbers and check that its acceptably near to the
    // expected.
    cerr << endl << "YOU must manually verify this output!" << endl << endl;
    SDR A({ 4097u });
    SDR_Proxy Px( A );
    SDR_Metrics M( Px, 100u );

    vector<Real> sparsity{ 0.02f, 0.15f, 0.06f, 0.50f, 0.0f };
    vector<Real> overlaps{ 0.02f, 0.05f, 0.10f, 0.50f, 0.0f };
    for(auto test = 0u; test < sparsity.size(); test++) {
        A.randomize( sparsity[test] );
        for(auto i = 0u; i < 1000u; i++)
            A.addNoise( 1.0f - overlaps[test] );
        cerr << M;
        cerr << endl;
    }
}
<|MERGE_RESOLUTION|>--- conflicted
+++ resolved
@@ -250,11 +250,8 @@
     SDR_Proxy B( A );
     SDR_ActivationFrequency F( B, period );
 
-<<<<<<< HEAD
+
     vector<Real> test_sparsity{ 0.0f, 0.05f, 1.0f, 0.25f, 0.5f };
-=======
-    vector<Real> test_sparsity{ 0.0f, 0.05, 1.0f, 0.25f, 0.5f };
->>>>>>> 60bec52b
 
     for(const auto &sparsity : test_sparsity) {
         for(UInt i = 0; i < runtime; i++)
