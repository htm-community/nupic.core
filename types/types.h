/*
 * ---------------------------------------------------------------------
 * Numenta Platform for Intelligent Computing (NuPIC)
 * Copyright (C) 2013, Numenta, Inc.  Unless you have purchased from
 * Numenta, Inc. a separate commercial license for this software code, the
 * following terms and conditions apply:
 *
 * This program is free software: you can redistribute it and/or modify
 * it under the terms of the GNU General Public License version 3 as
 * published by the Free Software Foundation.
 *
 * This program is distributed in the hope that it will be useful,
 * but WITHOUT ANY WARRANTY; without even the implied warranty of
 * MERCHANTABILITY or FITNESS FOR A PARTICULAR PURPOSE.
 * See the GNU General Public License for more details.
 *
 * You should have received a copy of the GNU General Public License
 * along with this program.  If not, see http://www.gnu.org/licenses.
 *
 * http://numenta.org/licenses/
 * ---------------------------------------------------------------------
 */

/** @file
 * Basic C type definitions used throughout the app. It is included by 
 * types.hpp - the C++ basic types file
 */

#ifndef NTA_TYPES_H
#define NTA_TYPES_H

#include <stddef.h>

/*---------------------------------------------------------------------- */
 
/** Basic types enumeration */
typedef enum NTA_BasicType
  {
    /** TODO: document */
    NTA_BasicType_Byte,
    /** TODO: document */
    NTA_BasicType_Int16,
    /** TODO: document */
    NTA_BasicType_UInt16,
    /** TODO: document */
    NTA_BasicType_Int32,
    /** TODO: document */
    NTA_BasicType_UInt32,
    /** TODO: document */
    NTA_BasicType_Int64,
    /** TODO: document */
    NTA_BasicType_UInt64,
    /** TODO: document */
    NTA_BasicType_Real32,
    /** TODO: document */
    NTA_BasicType_Real64,
    /** Opaque handles or pointers (same as void *) */
    NTA_BasicType_Handle,
    
    /** this is not an actual type just a marker for validation purposes */
    NTA_BasicType_Last,

#ifdef NTA_DOUBLE_PRECISION 
    /** TODO: document */
    NTA_BasicType_Real = NTA_BasicType_Real64,
#else 
    /** TODO: document */
    NTA_BasicType_Real = NTA_BasicType_Real32,
#endif

  } NTA_BasicType;

/* Basic types */

/** TODO: document */
typedef char           NTA_Byte;

/** TODO: document */
typedef size_t         NTA_Size;

/** TODO: document */
typedef short           NTA_Int16;
/** TODO: document */
typedef unsigned short  NTA_UInt16;
  
/** TODO: document */
typedef float          NTA_Real32;
/** TODO: document */
typedef double         NTA_Real64;
/** TODO: document */
typedef void *         NTA_Handle;

#if defined(NTA_PLATFORM_darwin86)
/** TODO: document */
typedef  int                  NTA_Int32;
/** TODO: document */
typedef  unsigned int         NTA_UInt32;
/** TODO: document */
typedef  long long            NTA_Int64;
/** TODO: document */
typedef  unsigned long long   NTA_UInt64;

#elif defined(NTA_PLATFORM_darwin64)
/** TODO: document */
typedef  int                  NTA_Int32;
/** TODO: document */
typedef  unsigned int         NTA_UInt32;
/** TODO: document */
typedef  long                 NTA_Int64;
/** TODO: document */
typedef  unsigned long        NTA_UInt64;

#elif defined(NTA_PLATFORM_linux32)
/** TODO: document */
typedef  int                  NTA_Int32;
/** TODO: document */
typedef  unsigned int         NTA_UInt32;
/** TODO: document */
typedef  long long            NTA_Int64;
/** TODO: document */
typedef  unsigned long long   NTA_UInt64;

<<<<<<< HEAD
#elif defined(NTA_PLATFORM_linux32arm) || defined(NTA_PLATFORM_linux32armv7)
=======
#elif defined(NTA_PLATFORM_linux32arm)
/** TODO: document */
>>>>>>> b1e9a259
typedef  int                  NTA_Int32;
/** TODO: document */
typedef  unsigned int         NTA_UInt32;
/** TODO: document */
typedef  long long            NTA_Int64;
/** TODO: document */
typedef  unsigned long long   NTA_UInt64;

#elif defined(NTA_PLATFORM_win32)
/** TODO: document */
typedef  long                NTA_Int32;
/** TODO: document */
typedef  unsigned long       NTA_UInt32;
/** TODO: document */
typedef  long long           NTA_Int64;
/** TODO: document */
typedef  unsigned long long  NTA_UInt64;

#elif defined(NTA_PLATFORM_linux64)
/** TODO: document */
typedef  int                 NTA_Int32;
/** TODO: document */
typedef  unsigned int        NTA_UInt32;
/** TODO: document */
typedef  long                NTA_Int64;
/** TODO: document */
typedef  unsigned long       NTA_UInt64;
#else
#error "Unknown platform"
#endif

#ifdef NTA_DOUBLE_PRECISION 
  /** TODO: document */
  typedef NTA_Real64 NTA_Real;
  #define NTA_REAL_TYPE_STRING "NTA_Real64"
#else
  /** TODO: document */
  typedef NTA_Real32 NTA_Real;
  #define NTA_REAL_TYPE_STRING "NTA_Real32"
#endif
  
#ifdef NTA_BIG_INTEGER
  /** TODO: document */
  typedef  NTA_Int64  NTA_Int;
  /** TODO: document */
  typedef  NTA_UInt64 NTA_UInt;
#else
  /** TODO: document */
  typedef  NTA_Int32  NTA_Int;
  /** TODO: document */
  typedef  NTA_UInt32 NTA_UInt;
#endif

#ifndef SWIG
#ifdef WIN32
#define NTA_EXPORT __declspec(dllexport)
#define NTA_HIDDEN
#else
#define NTA_EXPORT __attribute__ ((visibility ("default")))
#define NTA_HIDDEN __attribute__ ((visibility ("hidden")))
#endif


#else
#define NTA_HIDDEN
#define NTA_EXPORT
#endif

/** This enum represents the documented logging level
 * of the debug logger. Use LDEBUG(NTA_LogLevelXXX)
 */
typedef enum NTA_LogLevel
  {
    /** TODO: document */
    NTA_LogLevel_None,
    /** TODO: document */
    NTA_LogLevel_Minimal,
    /** TODO: document */
    NTA_LogLevel_Normal,
    /** TODO: document */
    NTA_LogLevel_Verbose,
    /** TODO: document */
  } NTA_LogLevel;

#endif /* NTA_TYPES_H */<|MERGE_RESOLUTION|>--- conflicted
+++ resolved
@@ -120,12 +120,8 @@
 /** TODO: document */
 typedef  unsigned long long   NTA_UInt64;
 
-<<<<<<< HEAD
 #elif defined(NTA_PLATFORM_linux32arm) || defined(NTA_PLATFORM_linux32armv7)
-=======
-#elif defined(NTA_PLATFORM_linux32arm)
-/** TODO: document */
->>>>>>> b1e9a259
+/** TODO: document */
 typedef  int                  NTA_Int32;
 /** TODO: document */
 typedef  unsigned int         NTA_UInt32;
